--- conflicted
+++ resolved
@@ -10,21 +10,19 @@
   `.coveragerc` as well as the refactoring of some examples to allow for proper
   imports from testing modules. Code coverage is now above 95% and
   the fail treshold is bumped accordingly. [(#14)](https://github.com/XanaduAI/flamingpy/pull/14)
-<<<<<<< HEAD
-* Several changes were made to improve the visualization of MWPM decoding for debugging and understanding purposes.
-  * A function was added to the `viz` module and new options added to the `correct` function in the decoder module to be able to simply plot all decoding objects (stabilizer graph, matching graph, matching, syndrome plot) in sync with the actual error correction trial. 
-  * Appearances and presence of node labels (specifically the virtual nodes of the matching graph) were fixed. 
-  * The `label_cubes` argument was renamed to the more accurate `label_stabilizers`.
-  * One can now plot a non-NetworkX matching graph (by an automatic conversion to a NetworkX graph).
-  * The above changes allowed for a significant simplification to the decoding example.
-=======
- * `CVLayer` has been modified to allow for instantiation with a code object
+* `CVLayer` has been modified to allow for instantiation with a code object
   in addition to an `EGraph`. This makes more semantic sense (applying a noise model
   to a code) and makes it easier for the user. [(#25)](https://github.com/XanaduAI/flamingpy/pull/25)
  * The sometimes failing `test_hybridize` in `test_graphstates.py` has been fixed. [(#25)](https://github.com/XanaduAI/flamingpy/pull/25)
  * PR template has been changed to inform user about 95% + codecov requirement. [(#25)](https://github.com/XanaduAI/flamingpy/pull/25)
  * Introduced `codecov.yml` to customize codecov automated tests. For this version, we have added a `threshold: %0.01` to avoid undesired failures due to just removing a few lines, etc. [(#25)](https://github.com/XanaduAI/flamingpy/pull/25)
->>>>>>> 87da91f3
+* Several changes were made to improve the visualization of MWPM decoding for debugging and understanding purposes. [(#23)](https://github.com/XanaduAI/flamingpy/pull/23)
+  * A function was added to the `viz` module and new options added to the `correct` function in the decoder module to be able to simply plot all decoding objects (stabilizer graph, matching graph, matching, syndrome plot) in sync with the actual error correction trial. 
+  * Appearances and presence of node labels (specifically the virtual nodes of the matching graph) were fixed. 
+  * The `label_cubes` argument was renamed to the more accurate `label_stabilizers`.
+  * The argument `show_matching` was added to the drawing options be able to turn the matching plot on or off.
+  * One can now plot a non-NetworkX matching graph (by an automatic conversion to a NetworkX graph).
+  * The above changes allowed for a significant simplification to the decoding example.
 
 ### Documentation changes
 
