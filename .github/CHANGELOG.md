## Release 0.9.0b0 (development release)

### New features since the last release

### Bug fixes

### Improvements

### Documentation changes

### Contributors

This release contains contributions from (in alphabetical order):

See full commit details ...


---

## Release 0.9.0b0 (current release)

### New features since the last release

* A new noise model class, `CVMacroLayer`, is introduced as a replacement to `reduce_macro_and_simulate` in `macro_reduce.py`. [#57](https://github.com/XanaduAI/flamingpy/pull/57) (backward incompatible)
<<<<<<< HEAD
 * The process for running macronode-related simulations is considerably improved: the user need only instantiate `CVMacroLayer` with the noise parameters of `CVLayer`.
 * Added option for rectangular cuboid surface codes (i.e. lattices with different aspect ratios) [#61](https://github.com/XanaduAI/flamingpy/pull/61) (backward compatible)'
 * Add functions `add_qubit` and `remove_qubit` to the `EGraph` class, which allow adding and removing
 nodes of the EGraph while updating internal attributes of the class.
=======
  * The process for running macronode-related simulations is considerably improved: the user need only instantiate `CVMacroLayer` with the noise parameters of `CVLayer`.
  *  The state labelling functions have been rewritten to be faster and more compact.
* Added option for rectangular cuboid surface codes, i.e. lattices with different aspect ratios. [#61](https://github.com/XanaduAI/flamingpy/pull/61) (backward compatible)
* A new boundary option has been introduced for the `SurfaceCode`: the choice `"periodic"` refers to a code with boundaries periodic in all (x, y and z) directions, whereas codes with `"toric"` have periodic boundaries in the _x_ and _y_ axis but not the _z_ axis. [#62](https://github.com/XanaduAI/flamingpy/pull/62) (backward compatible)
* Add functions to create different graph states (star and complete graphs, ring graphs, linear clusters, and Bell pairs) in the new module `utils.graph_states`. [#68](https://github.com/XanaduAI/flamingpy/pull/68) (backward compatible)
>>>>>>> b4a6d61f

### Bug fixes

* Tutorial files are appropriately ignored in the pylint configuration file. [#65](https://github.com/XanaduAI/flamingpy/pull/65)
* Small fix in `viz.draw_EGraph` that raised an error whenever a graph state with non-integer coordinates was plotted. [#68](https://github.com/XanaduAI/flamingpy/pull/68)
* Remove `p_err` as an argument of the `simulations.py` script as none of the existing objects/classes currently use the phase error probability. [#99](https://github.com/XanaduAI/flamingpy/pull/99)

### Improvements

* `CVLayer` has been rewritten and refactored. [#57](https://github.com/XanaduAI/flamingpy/pull/57)
  * Lengthy functions have been broken up into more specialized methods.
  * The class is initialized with all the noise model parameters, simplifying the signatures of the methods.
  * An `apply_noise` method has been added to combine the procedures for noise sampling.
  * Docstrings were modified, and the public/private status of certain attributes was changed.
  * The `final` sampling order has been removed, as it is equivalent to `initial` but slower.
* The `simulations.py` module has been made simpler and more general. [#57](https://github.com/XanaduAI/flamingpy/pull/57)
  * Functions within this module accept `code, noise, decoder` objects, as well as arguments (`code_args, noise_args, decoder_args`) separately.
* Examples, benchmarks, and tests have been modified to take advantage of the simpler approach to noise application and the new `CVMacroLayer`. [#57](https://github.com/XanaduAI/flamingpy/pull/57)
* Added `fig, ax` returns for the draw methods in `utils/viz.py` and some additional tests. [#55](https://github.com/XanaduAI/flamingpy/pull/55)
* Added tests for `EGraph` plots. [#60](https://github.com/XanaduAI/flamingpy/pull/60)
* Tests that required cpp libraries are skipped if they are not installed, hence avoiding failing tests from unmet dependencies. [#65](https://github.com/XanaduAI/flamingpy/pull/65)
* Unit tests have been re-grouped in individual sub-dirs inside `tests/` based on error correction and software layers. This helps manage and target each test unit. [#65](https://github.com/XanaduAI/flamingpy/pull/65), [#70](https://github.com/XanaduAI/flamingpy/pull/70)
* `build_tests.yaml` workflow now supports executing unit tests in parallel using `pytest-xdist` package. GitHub runners have at least 2 processors, which helps speed up the pytest blocks by ~1.5 times in practice. [#70](https://github.com/XanaduAI/flamingpy/pull/70)
* Pylint is pinned to stable version `pylint==2.14.0` and added to `dev_requirements.txt`. [#76](https://github.com/XanaduAI/flamingpy/pull/76)
  * pylint `no-self-use` tags are removed as this check has been removed from pylint (see [here](https://github.com/PyCQA/pylint/issues/5502)).
* Added `.gitattributes` to the repository, so git automatically handles consistent `eol`'s for all commits and contributors across different operating systems. [#78](https://github.com/XanaduAI/flamingpy/pull/78)
* Increased the scope of `docformatter` to all `.py` files in the repository. Also, increased the scope of `black` formatter to include documentation files. [#79](https://github.com/XanaduAI/flamingpy/pull/79)
* Added automatically generated `.svg` files to gitignore. [#84](https://github.com/XanaduAI/flamingpy/pull/84)
* In `simulations.py`: [#93](https://github.com/XanaduAI/flamingpy/pull/93)
  * Directory argument `-d` was removed as it was unused. A working version can be added in the future.
  * We have removed reporting "decoding_total_time" as a more sophisticated time profiler, featuring systematic timing of all the script subroutines, is in work and will be added soon (follow its progress [here](https://github.com/XanaduAI/ft-stack/pull/91)).
* Added the `error_probability` argument to the `simulations.py` script in order to be able to execute the simulations with `iid` noise. An error is raised when iid noise is selected but err_prob is not passed as an argument. [#99](https://github.com/XanaduAI/flamingpy/pull/99)

### Documentation changes

* A couple of .rst files have been changed in light of the removing `macro_reduce.py`, shifting `CVLayer` to cv.ops, and adding `CVMacroLayer`. [#57](https://github.com/XanaduAI/flamingpy/pull/57)
* Mention the new graph state functions from `flamingpy.utils.graph_states` in the `run_graph_states.py` tutorial. [#68](https://github.com/XanaduAI/flamingpy/pull/68)
* A typo fix and minor changes for README file. [#80](https://github.com/XanaduAI/flamingpy/pull/80)
* Non-Xanadu links now open in a new tab, while HTML references are listed scientific-style at the end of a file. [#82](https://github.com/XanaduAI/flamingpy/pull/82)
* Changed the math rendering Sphinx to MathJax (before equations were rendered as .png). [#84](https://github.com/XanaduAI/flamingpy/pull/84)
* A typo in the installation section has been fixed. [#94](https://github.com/XanaduAI/flamingpy/pull/94)
* Added our new forum links to `README.md` and documentation site. [#96](https://github.com/XanaduAI/flamingpy/pull/96)

### Contributors

This release contains contributions from (in alphabetical order):

[Joost Bus](https://github.com/soosub), [Sebastián Duque Mesa](https://github.com/sduquemesa), [Luis Mantilla](https://github.com/BestQuark), Nariman Saadatmand, [Ilan Tzitrin](https://github.com/ilan-tz), [WingCode](https://github.com/WingCode)

See full commit details [here](https://github.com/XanaduAI/flamingpy/compare/v0.8.2a5...v0.9.0b0).


## Release 0.8.2a5

### New features since the last release

* Node and edge coloring can now be done based on any attribute and personalized colors can be defined via a dictionary: [#32](https://github.com/XanaduAI/flamingpy/pull/32) (backward incompatible)
* The `EGraph` plot legend is not limited to the "state" attribute of the node but to any attribute. [#32](https://github.com/XanaduAI/flamingpy/pull/32) (backward incompatible)
* The `dims` attribute of `EGraph` has been removed. Its function is replaced by the `dimensions` parameter that is passed to the `draw_EGraph` method. This method does not require the `EGraph` to have a `dims` attribute defined anymore. [#42](https://github.com/XanaduAI/flamingpy/pull/42) (backward incompatible)
* Our frontend simulator script, [`simulations.py`](flamingpy/simulations.py), now supports simple and highly-scalable MPI jobs through `mpi4py` libraries in a non-intrusive manner. The users who do **not** have or want MPI, can run `simulations.py` single-threaded as per usual without facing any errors. MPI users can speed up Monte Carlo samplings in EC steps virtually up to as many processors they can throw at it. The script support jobs both on local machines and large-scale clusters. [#47](https://github.com/XanaduAI/flamingpy/pull/47) (backward compatible)
  * MPI users on their local machines can simply run the following for a 4-processor job:
  `mpirun -np 4 python flamingpy/simulations.py`

### Bug fixes
* Fixed the class inheretance diagram displayed in `fp.codes`. [#41](https://github.com/XanaduAI/flamingpy/pull/41)

### Improvements

* The `draw_EGraph` function is refactored. [#32](https://github.com/XanaduAI/flamingpy/pull/32)
  * This reduces the function complexity; ensures nodes, edges, and general plot attributes are handled in different places; and allows for better code maintenance and readability.
  * `display_axes` is changed to `show_axes` for consistency.
* `xlim` in `viz.plot_Z_err_cond` is adjusted to the relevant domain when plotting the central peak. [#33](https://github.com/XanaduAI/flamingpy/pull/33)
* Added `fig, ax` returns for the draw methods in `utils/viz.py`. [#33](https://github.com/XanaduAI/flamingpy/pull/33)
* Both upper and lower axes limits can now be specified for `EGraph` plots. [#42](https://github.com/XanaduAI/flamingpy/pull/42)
* Improvements to the decoding example. [#44](https://github.com/XanaduAI/flamingpy/pull/44)
  * Rename function and add dosctring.
  * Decrease the size of markers for plotting stabilizer nodes.
  * Improve the way to scatter stabilizers via specifying indices.
* Improved codefactor score for several key files. [#51](https://github.com/XanaduAI/flamingpy/pull/51)
* Pandas is removed from the package requirements. [#63](https://github.com/XanaduAI/flamingpy/pull/63)
* `mpi4py` is **not** a development requirement for Linux users. [#64](https://github.com/XanaduAI/flamingpy/pull/64)
* CI test check that code executes properly with and without MPI. [#64](https://github.com/XanaduAI/flamingpy/pull/64)

### Documentation changes

* A pipeline for adding tutorials to the docs was introduced. [#24](https://github.com/XanaduAI/flamingpy/pull/24)
  * To add a tutorial, use the ``gallery-item`` directive from the ``xanadu-sphinx-theme``. For the new document to be compiled its filename should start with `run_`. Thumbnails will be created out of the first figure generated and stored in `tutorials/_out/images/thumb/` with the same name of the tutorial prepended with `sphx_glr_`.
* Brief tutorials about graph states and error correction were added. [#24](https://github.com/XanaduAI/flamingpy/pull/24)
* An introduction to quantum error correction was added. [#24](https://github.com/XanaduAI/flamingpy/pull/24)
* Added UML class and package diagrams for `fp` page. [#41](https://github.com/XanaduAI/flamingpy/pull/41)
* Improved class inheritance diagram for `fp.codes`, `fp.cv`, and `fp.decoders`. [#41](https://github.com/XanaduAI/flamingpy/pull/41)
* Added `libopenmpi-dev` package to the apt list of `.readthedoc.yml` to allow documentation successful builds after adding recent `mpi4py` requirements. [#59](https://github.com/XanaduAI/flamingpy/pull/59)
* Adds a section to `guide_for_devs.rst` explaining how to install and use MPI along with FlamingPy. [#64](https://github.com/XanaduAI/flamingpy/pull/64)

### Contributors

This release contains contributions from (in alphabetical order):

[Joost Bus](https://github.com/soosub), [Sebastián Duque Mesa](https://github.com/sduquemesa), [Luis Mantilla](https://github.com/BestQuark), Nariman Saadatmand, [Ilan Tzitrin](https://github.com/ilan-tz), [Trevor Vincent](https://github.com/trevor-vincent)

See full commit details [here](https://github.com/XanaduAI/flamingpy/compare/v0.7.0a4...v0.8.2a5).


## Release 0.7.0a4

### New features since the last release

* The voxel plotting function has been refactored to allow for easy location in space as well as resizing (the latter being important for stabilizers at boundaries that are represented by incomplete cubes). These changes are reflected in two new functions in the `viz` module: _plot_cube_ and _cuboid_data_. [#20](https://github.com/XanaduAI/flamingpy/pull/20)(backward incompatible)
* `Union-Find` --- a fast new decoder based on [arXiv:1709.06218](https://arxiv.org/abs/1709.06218) and [arXiv:1703.01517](https://arxiv.org/abs/1703.01517) --- has been implemented. Now the user may change between the existing minimum-weight perfect matching decoder ("MWPM" setting) and Union-Find ("UF" setting). We have also temporarily disabled the "both" `ec` option in `SurfaceCode` while we investigate a bug, and make some further minor changes related to the Union-Find decoder. [#37](https://github.com/XanaduAI/flamingpy/pull/37)(backward incompatible)

### Bug fixes

* Voxel plots of dual stabilizers used to be drawn incorrectly since only integer locations and cube sizes were allowed. Furthermore, no cube could be placed in a coordinate less than zero. These have been fixed. [#20](https://github.com/XanaduAI/flamingpy/pull/20)
* The occasionally failing `test_hybridize` in `test_graphstates.py` has been fixed. [#25](https://github.com/XanaduAI/flamingpy/pull/25)
* The `lemon` backend used for MWPM decoding was performing worse compared to the other matching backends. The problem was that missing edges in the graph were associated with 0-entries in the adjacency matrix, leading to them always having the minimal weight and making them indistinguishable from edges with an actual weight of 0. The missing edges are now assigned a very large weight. [#28](https://github.com/XanaduAI/flamingpy/pull/28)

### Improvements

* Tests were added to improve the overall test coverage. These included changes to
  `.coveragerc` as well as the refactoring of some examples to allow for proper
  imports from testing modules. Code coverage is now above 95% and
  the overall fail threshold was bumped accordingly. [#14](https://github.com/XanaduAI/flamingpy/pull/14)
* The visuals produced by FlamingPy have been improved and made more consistent. [#20](https://github.com/XanaduAI/flamingpy/pull/20)

  * The figure, marker, line, label and title size, font family, and colormaps were modified.
  When drawing, FlamingPy no longer changes the global matplotlib's `rcParams`,
  but uses `rc_context` together with the plot parameters defined within the `viz` module.
  To customize such parameters, simply use the following and every new plot produced by FlamingPy will use them accordingly.
  ```python
  from flamingpy.utils.viz import plot_params as fp_plot_params
  fp_plot_params["font.size"] = 20
  ```

  * Most functions in the visualization module now return the figure and axes for further processing.
  * The offered method to draw voxels is much clearer and has an easier-to-use API.
  * Graphs of decoding objects (stabilizer and matching graphs) are prettier and easier
  to parse, thanks partially to a new function, `draw_curved_edges`.
  * `draw_adj` and `draw_SCZ` wrapper methods were added to `EGraph` and `CVLayer`, respectively.
* Several changes were made to improve the visualization of MWPM decoding for debugging and understanding purposes. [#23](https://github.com/XanaduAI/flamingpy/pull/23)
  * A function (`draw_decoding`) was added to the `viz` module and new options were added to the `correct` function in the decoder module to be able to simply plot all decoding objects (stabilizer graph, matching graph, matching, syndrome plot) in sync with the actual error correction trial.
  * The appearance and presence of node labels (specifically the virtual nodes of the matching graph) were fixed.
  * The `label_cubes` argument was renamed to the more accurate `label_stabilizers`.
  * The argument `show_matching` was added to the drawing options to be able to turn the matching plot on or off.
  * One can now plot a non-NetworkX matching graph (by automatic conversion to a NetworkX graph).
  * The above changes allowed for a significant simplification of the decoding example.

* The PR template has been changed to inform the user about the 95%+ codecov requirement. [#25](https://github.com/XanaduAI/flamingpy/pull/25)
* `CVLayer` has been modified to allow for instantiation with a code object
  in addition to an `EGraph`. This makes more semantic sense (applying a noise model
  to a code), making it conceptually easier for the user and avoiding noise layers having to reference the internal mechanics of codes. [#25](https://github.com/XanaduAI/flamingpy/pull/25)
* `codecov.yml` was introduced to customize codecov automated tests. For this version, we have added a `threshold: 0.5%` to avoid undesired delta failures due to just removing a few lines, etc. [#25](https://github.com/XanaduAI/flamingpy/pull/25)
* The Walrus has been re-added as a dependency and its functions are used instead of a verbatim
  copy of the code. [#27](https://github.com/XanaduAI/flamingpy/pull/27)
* Since `retworkx` and `lemon` are the fastest backends and `retworkx` follows the same convention
  as `networkx`, the default backend for stabilizer graphs and MWPM has been changed to `retworkx`. [#28](https://github.com/XanaduAI/flamingpy/pull/28)
* Some more tests were added to `test_matching.py` to compare the output of different matching backends. [#28](https://github.com/XanaduAI/flamingpy/pull/28)
* The _display_axes_ option has been changed to show_axes and title to show_title for consistency. The show_title option is now respected. [#37](https://github.com/XanaduAI/flamingpy/pull/37)
* Decoders have become more organized and compartmentalized. [#37](https://github.com/XanaduAI/flamingpy/pull/37)
  * They are located in a directory with their name, with separate modules for decoding objects and algorithms. The latter -- `algos.py` -- contains
  a cumulative decoding function combining all the steps. This function is imported by `decoder.py`, which is now a more general module.
  * The `draw_decoding` function in `viz` can now accommodate plotting generic decoding procedures: a stabilizer graph, a syndrome plot, and the recovery.


### Documentation changes

* The documentation now mentions that `retworkx` is the default backend. [#28](https://github.com/XanaduAI/flamingpy/pull/28)

### Contributors

This release contains contributions from (in alphabetical order):

[Mikhail Andrenkov](https://github.com/Mandrenkov), [Sebastián Duque Mesa](https://github.com/sduquemesa), [Theodor Isacsson](https://github.com/thisac), [Josh Izaac](https://github.com/josh146), [Priya Nadkarni](https://github.com/PriNad), Nariman Saadatmand, [Maxime Tremblay](https://github.com/maxtremblay), [Ilan Tzitrin](https://github.com/ilan-tz)

See full commit details [here](https://github.com/XanaduAI/flamingpy/compare/v0.6.1a3...v0.7.0a4).


## Release 0.6.1a3

### New features since the last release

* Pauli noise: have added a new noise model sampling i.i.d Z error for each qubit. [#8](https://github.com/XanaduAI/flamingpy/pull/8)(backward incompatible)
* Fixed drawing of stabilizer graph for zero syndrome: [#9](https://github.com/XanaduAI/flamingpy/pull/9)(backward incompatible)
  * Previously, the drawing function for a stabilizer graph relied on a non-documented feature. That is, it was assumed that when building the matching graph, all edges of a Networkx-based stabilizer graph were assigned a weight. This, however, was not a fair assumption for many reasons.
  * As a solution, we have added a new method to the `SurfaceCode` class to draw the primal or dual stabilizer graph, which makes sure that each edge has a weight. Now, using that method, the user does not have to rely on unfair assumptions.
  * Furthermore, we added a quick check to not add any edges to the matching graph when the syndrome is trivial. In this case, the cost of decoding should be almost zero.

### Improvements

* A large number of linting corrections were made to improve the overall pylint report. These were mostly minor but essential modifications including restructuring, re-coding, optimization, updating `.pylintrc`, adding `.coveragerc`. The code quality score is improved to `A` for the released version. Check ["Files changed"](https://github.com/XanaduAI/flamingpy/pull/11/files) for details. [#11](https://github.com/XanaduAI/flamingpy/pull/11)

* `TODO` comments have been removed exclusively from files with low code quality grades. The Dev team has created tickets to be actioned for all removed TODO comments on separate (private) FlamingPy boards. [#11](https://github.com/XanaduAI/flamingpy/pull/11)

* `CONTRIBUTING.md`, `code_of_conduct.md`, and `CHANGLELOG.md` were imported and modified from the Strawberry Fields project. Dev team plans to extend these with customized details in future PRs. [#11](https://github.com/XanaduAI/flamingpy/pull/11)

### Documentation changes

* Updated old FT-Stack links in docs header to correct FlamingPy pages. [#7](https://github.com/XanaduAI/flamingpy/pull/7)
* The new Xanadu Sphinx theme has been applied. Currently, most Xanadu OSS projects include their own version of the Xanadu Sphinx theme; however, the Xanadu Sphinx Theme repository is now publicly available and is the preferred way to access the Xanadu CSS theme and Sphinx directives. [#17](https://github.com/XanaduAI/flamingpy/pull/17)
  * Deleted the `doc/xanadu_theme` directory
  * Updated `doc/requirements.txt` and `doc/conf.py` to reference and use the (centralized) Xanadu Sphinx Theme.
  * Replaced the Quantum Error Correction, Install, and FAQ static HTML files with reST ones.

### Contributors

This release contains contributions from (in alphabetical order):

[Mikhail Andrenkov](https://github.com/Mandrenkov), [Sebastián Duque Mesa](https://github.com/sduquemesa), Nariman Saadatmand, [Maxime Tremblay](https://github.com/maxtremblay), [Ilan Tzitrin](https://github.com/ilan-tz)

See full commit details [here](https://github.com/XanaduAI/flamingpy/compare/v0.4.9a1...v0.6.1a3).


## Release 0.4.9a1

### Improvements since the last release

* Relative paths cannot be used in README.md logos and were replaced with GitHub-hosted links. [#5](https://github.com/XanaduAI/flamingpy/pull/5)

* C++ imports are now placed within `try` blocks to avoid interrupting non-compiled installations, such as the ones currently used by readthedocs. [#5](https://github.com/XanaduAI/flamingpy/pull/5)

* Code coverage (quality) score was improved to a more acceptable `B-` level. [#5](https://github.com/XanaduAI/flamingpy/pull/5)

### Bug fixes

* Fixed a bug in [`pull_request_template.md`](https://github.com/XanaduAI/flamingpy/pull/2/commits/e30f2cb65daffece08b193ffc4b8fe7a8d90b90e). The template was not loading properly due to a whitespace problem. [#2](https://github.com/XanaduAI/flamingpy/pull/2)

* Fixed a bug in [`simulations.py`](flamingpy/simulations.py) and related examples. See [here](https://github.com/XanaduAI/flamingpy/commit/771b0e66e5471c3696ac2e779a2df1cc49e5e684) for commit details. [#6](https://github.com/XanaduAI/flamingpy/pull/6)

### Documentation changes

* Making Documentation more usable and consistent with other Xanadu projects [#5](https://github.com/XanaduAI/flamingpy/pull/5):
   * API details and inheritance diagrams should be now correctly displayed.
   * "Edit on Github" links were fixed
   * The general style and section structures made more consistent with the company requirements and other packages such as StrawberryFields.
   * Fixed the documentation links in `README.md`
   * Minor updates to `doc/conf.py`, `doc/dev_requirements.txt`, and `doc/Makefile`.

### Contributors

This release contains contributions from (in alphabetical order):

Nariman Saadatmand, [Ilan Tzitrin](https://github.com/ilan-tz)

See full commit details [here](https://github.com/XanaduAI/flamingpy/compare/v0.4.6a1...v0.4.9a1).


## Release 0.4.6a1

### New features since the last private release

* This is the initial public release started from the private template and our sister project [FT-Stack](https://github.com/XanaduAI/ft-stack).
* The first Cython function for Monte Carlo sampling, mostly to provide cythonization samples and testbeds, has been added. See [`cpp_mc_loop.pyx`](flamingpy/cpp/cpp_mc_loop.pyx) and [`simulations.py`](flamingpy/benchmarks/simulations.py) for details. (backward incompatible)

### Improvements

* More options for Installation from Source:
`setup.py` was updated to provide a no-compilation option for only installing (purely) Python libraries and separate options to compile `cmake` and `cython`-based codes. See the new [README.md](https://github.com/XanaduAI/ft-stack/blob/mc-cpp/README.md) for details.

### Contributors

This release contains contributions from (in alphabetical order):

Nariman Saadatmand, [Ilan Tzitrin](https://github.com/ilan-tz)<|MERGE_RESOLUTION|>--- conflicted
+++ resolved
@@ -1,39 +1,35 @@
 ## Release 0.9.0b0 (development release)
 
 ### New features since the last release
-
-### Bug fixes
-
-### Improvements
-
-### Documentation changes
-
-### Contributors
-
-This release contains contributions from (in alphabetical order):
-
-See full commit details ...
-
-
----
-
-## Release 0.9.0b0 (current release)
-
-### New features since the last release
-
-* A new noise model class, `CVMacroLayer`, is introduced as a replacement to `reduce_macro_and_simulate` in `macro_reduce.py`. [#57](https://github.com/XanaduAI/flamingpy/pull/57) (backward incompatible)
-<<<<<<< HEAD
- * The process for running macronode-related simulations is considerably improved: the user need only instantiate `CVMacroLayer` with the noise parameters of `CVLayer`.
- * Added option for rectangular cuboid surface codes (i.e. lattices with different aspect ratios) [#61](https://github.com/XanaduAI/flamingpy/pull/61) (backward compatible)'
  * Add functions `add_qubit` and `remove_qubit` to the `EGraph` class, which allow adding and removing
  nodes of the EGraph while updating internal attributes of the class.
-=======
+### Bug fixes
+
+### Improvements
+
+### Documentation changes
+
+### Contributors
+
+This release contains contributions from (in alphabetical order):
+
+[Luis Mantilla](https://github.com/BestQuark)
+
+See full commit details ...
+
+
+---
+
+## Release 0.9.0b0 (current release)
+
+### New features since the last release
+
+* A new noise model class, `CVMacroLayer`, is introduced as a replacement to `reduce_macro_and_simulate` in `macro_reduce.py`. [#57](https://github.com/XanaduAI/flamingpy/pull/57) (backward incompatible)
   * The process for running macronode-related simulations is considerably improved: the user need only instantiate `CVMacroLayer` with the noise parameters of `CVLayer`.
   *  The state labelling functions have been rewritten to be faster and more compact.
 * Added option for rectangular cuboid surface codes, i.e. lattices with different aspect ratios. [#61](https://github.com/XanaduAI/flamingpy/pull/61) (backward compatible)
 * A new boundary option has been introduced for the `SurfaceCode`: the choice `"periodic"` refers to a code with boundaries periodic in all (x, y and z) directions, whereas codes with `"toric"` have periodic boundaries in the _x_ and _y_ axis but not the _z_ axis. [#62](https://github.com/XanaduAI/flamingpy/pull/62) (backward compatible)
 * Add functions to create different graph states (star and complete graphs, ring graphs, linear clusters, and Bell pairs) in the new module `utils.graph_states`. [#68](https://github.com/XanaduAI/flamingpy/pull/68) (backward compatible)
->>>>>>> b4a6d61f
 
 ### Bug fixes
 
