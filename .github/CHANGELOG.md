## Release 0.8.2a5 (development release)

### New features since the last release
* Add functions to create different graph states (star and complete graphs, ring graphs, linear clusters, and Bell pairs) in a new module, `utils.graph_states`. [#68](https://github.com/XanaduAI/flamingpy/pull/68). (backward compatible)
* A new boundary option has been introduced for the `SurfaceCode`: the choice `"periodic"` refers to a code with boundaries periodic in all (x, y and z) directions, whereas codes with `"toric"` have periodic boundaries in the _x_ and _y_ axis but not the _z_ axis. [#62](https://github.com/XanaduAI/flamingpy/pull/62). (backward compatible)
<<<<<<< HEAD
* Added option for rectangular cuboid surface codes (i.e. lattices with different aspect ratios) [#61](https://github.com/XanaduAI/flamingpy/pull/61) (backward compatible)'
=======
* A new noise model class, `CVMacroLayer`, is introduced as a replacement to `reduce_macro_and_simulate` in `macro_reduce.py`. [#57](https://github.com/XanaduAI/flamingpy/pull/57) (backward incompatible)
 * The process for running macronode-related simulations is considerably improved: the user need only instantiate `CVMacroLayer` with the noise parameters of `CVLayer`.
>>>>>>> 5f87f88f

### Bug fixes
* Small fix in `viz.draw_EGraph` that raised an error whenever a graph state with non-integer coordinates was plotted. [#68](https://github.com/XanaduAI/flamingpy/pull/68)
* Tutorial files are appropriately ignored in the pylint configuration file. [#65](https://github.com/XanaduAI/flamingpy/pull/65)

### Improvements

* Added tests for `EGraph` plots. [#60](https://github.com/XanaduAI/flamingpy/pull/60)
* Added `fig, ax` returns for the draw methods in `utils/viz.py` and some additional tests. [#55](https://github.com/XanaduAI/flamingpy/pull/55)
* Unit tests have been re-grouped in individual sub-dirs inside `tests/` based on error correction and software layers. This helps manage and target each test unit. [#70](https://github.com/XanaduAI/flamingpy/pull/70), [#65](https://github.com/XanaduAI/flamingpy/pull/65)
* `build_tests.yaml` workflow now supports executing unit tests in parallel using `pytest-xdist` package. GitHub runners have at least 2 processors, which helps speed up the pytest blocks by ~1.5 times in practice. [#70](https://github.com/XanaduAI/flamingpy/pull/70)
* Pylint is pinned to stable version `pylint==2.14.0` and added to `dev_requirements.txt`. [#76](https://github.com/XanaduAI/flamingpy/pull/76)
 * pylint `no-self-use` tags are removed as this check has been removed from pylint (see [here](https://github.com/PyCQA/pylint/issues/5502)).
* Added `.gitattributes` to the repository, so git automatically handles consistent `eol`'s for all commits and contributors across different operating systems. [#78](https://github.com/XanaduAI/flamingpy/pull/78)
* Increased the scope of `docformatter` to all `.py` files in the repository. [#79](https://github.com/XanaduAI/flamingpy/pull/79)
* Increased the scope of `black` formatter to include documentation files. [#79](https://github.com/XanaduAI/flamingpy/pull/79)
* Added automatically generated `.svg` files to gitignore. [#84](https://github.com/XanaduAI/flamingpy/pull/84)
* Tests that required cpp libraries are skipped if they are not installed, hence avoiding failing tests from unmet dependencies. [#65](https://github.com/XanaduAI/flamingpy/pull/65)
* `CVLayer` has been rewritten and refactored. [#57](https://github.com/XanaduAI/flamingpy/pull/57) 
 * Lengthy functions have been broken up into more specialized methods.
 * The class is initialized with all the noise model parameters, simplifying the signatures of the methods.
 * An `apply_noise` method has been added to combine the procedures for noise sampling. 
 * The state labeling functions have been rewritten to be faster and more compact.
 * Docstrings were modified, and the public/private status of certain attributes was changed.
 * The `final` sampling order has been removed, as it is equivalent to `initial` but slower.
* The `simulations.py` module has been made simpler and more general. [#57](https://github.com/XanaduAI/flamingpy/pull/57) 
  * Functions within this module accept `code, noise, decoder` objects, as well as arguments (`code_args, noise_args, decoder_args`) separately.
* Examples, benchmarks, and tests have been modified to take advantage of the simpler approach to noise application and the new `CVMacroLayer`. [#57](https://github.com/XanaduAI/flamingpy/pull/57) 

### Documentation changes

* Mention the new graph state functions from `flamingpy.utils.graph_states` in the `run_graph_states.py` tutorial. [#68](https://github.com/XanaduAI/flamingpy/pull/68)
* Typo fix and minor changes for README file. [#80](https://github.com/XanaduAI/flamingpy/pull/80)
* non-Xanadu links now open in a new tab, while HTML references are listed scientific-style at the end of a file. [#82](https://github.com/XanaduAI/flamingpy/pull/82)
* Changed the math rendering Sphinx to MathJax (before equations were rendered as png). [#84](https://github.com/XanaduAI/flamingpy/pull/84)
* A couple of .rst files have been changed in light of the removing `macro_reduce.py`, shifting `CVLayer` to cv.ops, and adding `CVMacroLayer`. [#57](https://github.com/XanaduAI/flamingpy/pull/57) 

### Contributors

This release contains contributions from (in alphabetical order):

[Joost Bus](https://github.com/soosub), [Sebastián Duque Mesa](https://github.com/sduquemesa), [Luis Mantilla](https://github.com/BestQuark), Nariman Saadatmand, [Ilan Tzitrin](https://github.com/ilan-tz), [WingCode](https://github.com/WingCode)

See full commit details ...

---

## Release 0.8.2a5 (current release)

### New features since the last release

* Node and edge coloring can now be done based on any attribute and personalized colors can be defined via a dictionary: [#32](https://github.com/XanaduAI/flamingpy/pull/32) (backward incompatible)
* The `EGraph` plot legend is not limited to the "state" attribute of the node but to any attribute. [#32](https://github.com/XanaduAI/flamingpy/pull/32) (backward incompatible)
* The `dims` attribute of `EGraph` has been removed. Its function is replaced by the `dimensions` parameter that is passed to the `draw_EGraph` method. This method does not require the `EGraph` to have a `dims` attribute defined anymore. [#42](https://github.com/XanaduAI/flamingpy/pull/42) (backward incompatible)
* Our frontend simulator script, [`simulations.py`](flamingpy/simulations.py), now supports simple and highly-scalable MPI jobs through `mpi4py` libraries in a non-intrusive manner. The users who do **not** have or want MPI, can run `simulations.py` single-threaded as per usual without facing any errors. MPI users can speed up Monte Carlo samplings in EC steps virtually up to as many processors they can throw at it. The script support jobs both on local machines and large-scale clusters. [#47](https://github.com/XanaduAI/flamingpy/pull/47) (backward compatible)
  * MPI users on their local machines can simply run the following for a 4-processor job:
  `mpirun -np 4 python flamingpy/simulations.py`

### Bug fixes
* Fixed the class inheretance diagram displayed in `fp.codes`. [#41](https://github.com/XanaduAI/flamingpy/pull/41)

### Improvements

* The `draw_EGraph` function is refactored. [#32](https://github.com/XanaduAI/flamingpy/pull/32)
  * This reduces the function complexity; ensures nodes, edges, and general plot attributes are handled in different places; and allows for better code maintenance and readability.
  * `display_axes` is changed to `show_axes` for consistency.
* `xlim` in `viz.plot_Z_err_cond` is adjusted to the relevant domain when plotting the central peak. [#33](https://github.com/XanaduAI/flamingpy/pull/33)
* Added `fig, ax` returns for the draw methods in `utils/viz.py`. [#33](https://github.com/XanaduAI/flamingpy/pull/33)
* Both upper and lower axes limits can now be specified for `EGraph` plots. [#42](https://github.com/XanaduAI/flamingpy/pull/42)
* Improvements to the decoding example. [#44](https://github.com/XanaduAI/flamingpy/pull/44)
  * Rename function and add dosctring.
  * Decrease the size of markers for plotting stabilizer nodes.
  * Improve the way to scatter stabilizers via specifying indices.
* Improved codefactor score for several key files. [#51](https://github.com/XanaduAI/flamingpy/pull/51)
* Pandas is removed from the package requirements. [#63](https://github.com/XanaduAI/flamingpy/pull/63)
* `mpi4py` is **not** a development requirement for Linux users. [#64](https://github.com/XanaduAI/flamingpy/pull/64)
* CI test check that code executes properly with and without MPI. [#64](https://github.com/XanaduAI/flamingpy/pull/64)

### Documentation changes

* A pipeline for adding tutorials to the docs was introduced. [#24](https://github.com/XanaduAI/flamingpy/pull/24)
  * To add a tutorial, use the ``gallery-item`` directive from the ``xanadu-sphinx-theme``. For the new document to be compiled its filename should start with `run_`. Thumbnails will be created out of the first figure generated and stored in `tutorials/_out/images/thumb/` with the same name of the tutorial prepended with `sphx_glr_`.
* Brief tutorials about graph states and error correction were added. [#24](https://github.com/XanaduAI/flamingpy/pull/24)
* An introduction to quantum error correction was added. [#24](https://github.com/XanaduAI/flamingpy/pull/24)
* Added UML class and package diagrams for `fp` page. [#41](https://github.com/XanaduAI/flamingpy/pull/41)
* Improved class inheritance diagram for `fp.codes`, `fp.cv`, and `fp.decoders`. [#41](https://github.com/XanaduAI/flamingpy/pull/41)
* Added `libopenmpi-dev` package to the apt list of `.readthedoc.yml` to allow documentation successful builds after adding recent `mpi4py` requirements. [#59](https://github.com/XanaduAI/flamingpy/pull/59)
* Adds a section to `guide_for_devs.rst` explaining how to install and use MPI along with FlamingPy. [#64](https://github.com/XanaduAI/flamingpy/pull/64)

### Contributors

This release contains contributions from (in alphabetical order):

[Joost Bus](https://github.com/soosub), [Sebastián Duque Mesa](https://github.com/sduquemesa), [Luis Mantilla](https://github.com/BestQuark), Nariman Saadatmand, [Ilan Tzitrin](https://github.com/ilan-tz), [Trevor Vincent](https://github.com/trevor-vincent)

See full commit details [here](https://github.com/XanaduAI/flamingpy/compare/v0.7.0a4...v0.8.2a5).


## Release 0.7.0a4

### New features since the last release

* The voxel plotting function has been refactored to allow for easy location in space as well as resizing (the latter being important for stabilizers at boundaries that are represented by incomplete cubes). These changes are reflected in two new functions in the `viz` module: _plot_cube_ and _cuboid_data_. [#20](https://github.com/XanaduAI/flamingpy/pull/20)(backward incompatible)
* `Union-Find` --- a fast new decoder based on [arXiv:1709.06218](https://arxiv.org/abs/1709.06218) and [arXiv:1703.01517](https://arxiv.org/abs/1703.01517) --- has been implemented. Now the user may change between the existing minimum-weight perfect matching decoder ("MWPM" setting) and Union-Find ("UF" setting). We have also temporarily disabled the "both" `ec` option in `SurfaceCode` while we investigate a bug, and make some further minor changes related to the Union-Find decoder. [#37](https://github.com/XanaduAI/flamingpy/pull/37)(backward incompatible)

### Bug fixes

* Voxel plots of dual stabilizers used to be drawn incorrectly since only integer locations and cube sizes were allowed. Furthermore, no cube could be placed in a coordinate less than zero. These have been fixed. [#20](https://github.com/XanaduAI/flamingpy/pull/20)
* The occasionally failing `test_hybridize` in `test_graphstates.py` has been fixed. [#25](https://github.com/XanaduAI/flamingpy/pull/25)
* The `lemon` backend used for MWPM decoding was performing worse compared to the other matching backends. The problem was that missing edges in the graph were associated with 0-entries in the adjacency matrix, leading to them always having the minimal weight and making them indistinguishable from edges with an actual weight of 0. The missing edges are now assigned a very large weight. [#28](https://github.com/XanaduAI/flamingpy/pull/28)

### Improvements

* Tests were added to improve the overall test coverage. These included changes to
  `.coveragerc` as well as the refactoring of some examples to allow for proper
  imports from testing modules. Code coverage is now above 95% and
  the overall fail threshold was bumped accordingly. [#14](https://github.com/XanaduAI/flamingpy/pull/14)
* The visuals produced by FlamingPy have been improved and made more consistent. [#20](https://github.com/XanaduAI/flamingpy/pull/20)

  * The figure, marker, line, label and title size, font family, and colormaps were modified.
  When drawing, FlamingPy no longer changes the global matplotlib's `rcParams`,
  but uses `rc_context` together with the plot parameters defined within the `viz` module.
  To customize such parameters, simply use the following and every new plot produced by FlamingPy will use them accordingly.
  ```python
  from flamingpy.utils.viz import plot_params as fp_plot_params
  fp_plot_params["font.size"] = 20
  ```

  * Most functions in the visualization module now return the figure and axes for further processing.
  * The offered method to draw voxels is much clearer and has an easier-to-use API.
  * Graphs of decoding objects (stabilizer and matching graphs) are prettier and easier
  to parse, thanks partially to a new function, `draw_curved_edges`.
  * `draw_adj` and `draw_SCZ` wrapper methods were added to `EGraph` and `CVLayer`, respectively.
* Several changes were made to improve the visualization of MWPM decoding for debugging and understanding purposes. [#23](https://github.com/XanaduAI/flamingpy/pull/23)
  * A function (`draw_decoding`) was added to the `viz` module and new options were added to the `correct` function in the decoder module to be able to simply plot all decoding objects (stabilizer graph, matching graph, matching, syndrome plot) in sync with the actual error correction trial.
  * The appearance and presence of node labels (specifically the virtual nodes of the matching graph) were fixed.
  * The `label_cubes` argument was renamed to the more accurate `label_stabilizers`.
  * The argument `show_matching` was added to the drawing options to be able to turn the matching plot on or off.
  * One can now plot a non-NetworkX matching graph (by automatic conversion to a NetworkX graph).
  * The above changes allowed for a significant simplification of the decoding example.

* The PR template has been changed to inform the user about the 95%+ codecov requirement. [#25](https://github.com/XanaduAI/flamingpy/pull/25)
* `CVLayer` has been modified to allow for instantiation with a code object
  in addition to an `EGraph`. This makes more semantic sense (applying a noise model
  to a code), making it conceptually easier for the user and avoiding noise layers having to reference the internal mechanics of codes. [#25](https://github.com/XanaduAI/flamingpy/pull/25)
* `codecov.yml` was introduced to customize codecov automated tests. For this version, we have added a `threshold: 0.5%` to avoid undesired delta failures due to just removing a few lines, etc. [#25](https://github.com/XanaduAI/flamingpy/pull/25)
* The Walrus has been re-added as a dependency and its functions are used instead of a verbatim
  copy of the code. [#27](https://github.com/XanaduAI/flamingpy/pull/27)
* Since `retworkx` and `lemon` are the fastest backends and `retworkx` follows the same convention
  as `networkx`, the default backend for stabilizer graphs and MWPM has been changed to `retworkx`. [#28](https://github.com/XanaduAI/flamingpy/pull/28)
* Some more tests were added to `test_matching.py` to compare the output of different matching backends. [#28](https://github.com/XanaduAI/flamingpy/pull/28)
* The _display_axes_ option has been changed to show_axes and title to show_title for consistency. The show_title option is now respected. [#37](https://github.com/XanaduAI/flamingpy/pull/37)
* Decoders have become more organized and compartmentalized. [#37](https://github.com/XanaduAI/flamingpy/pull/37)
  * They are located in a directory with their name, with separate modules for decoding objects and algorithms. The latter -- `algos.py` -- contains
  a cumulative decoding function combining all the steps. This function is imported by `decoder.py`, which is now a more general module.
  * The `draw_decoding` function in `viz` can now accommodate plotting generic decoding procedures: a stabilizer graph, a syndrome plot, and the recovery.


### Documentation changes

* The documentation now mentions that `retworkx` is the default backend. [#28](https://github.com/XanaduAI/flamingpy/pull/28)

### Contributors

This release contains contributions from (in alphabetical order):

[Mikhail Andrenkov](https://github.com/Mandrenkov), [Sebastián Duque Mesa](https://github.com/sduquemesa), [Theodor Isacsson](https://github.com/thisac), [Josh Izaac](https://github.com/josh146), [Priya Nadkarni](https://github.com/PriNad), Nariman Saadatmand, [Maxime Tremblay](https://github.com/maxtremblay), [Ilan Tzitrin](https://github.com/ilan-tz)

See full commit details [here](https://github.com/XanaduAI/flamingpy/compare/v0.6.1a3...v0.7.0a4).


## Release 0.6.1a3

### New features since the last release

* Pauli noise: have added a new noise model sampling i.i.d Z error for each qubit. [#8](https://github.com/XanaduAI/flamingpy/pull/8)(backward incompatible)
* Fixed drawing of stabilizer graph for zero syndrome: [#9](https://github.com/XanaduAI/flamingpy/pull/9)(backward incompatible)
  * Previously, the drawing function for a stabilizer graph relied on a non-documented feature. That is, it was assumed that when building the matching graph, all edges of a Networkx-based stabilizer graph were assigned a weight. This, however, was not a fair assumption for many reasons.
  * As a solution, we have added a new method to the `SurfaceCode` class to draw the primal or dual stabilizer graph, which makes sure that each edge has a weight. Now, using that method, the user does not have to rely on unfair assumptions.
  * Furthermore, we added a quick check to not add any edges to the matching graph when the syndrome is trivial. In this case, the cost of decoding should be almost zero.

### Improvements

* A large number of linting corrections were made to improve the overall pylint report. These were mostly minor but essential modifications including restructuring, re-coding, optimization, updating `.pylintrc`, adding `.coveragerc`. The code quality score is improved to `A` for the released version. Check ["Files changed"](https://github.com/XanaduAI/flamingpy/pull/11/files) for details. [#11](https://github.com/XanaduAI/flamingpy/pull/11)

* `TODO` comments have been removed exclusively from files with low code quality grades. The Dev team has created tickets to be actioned for all removed TODO comments on separate (private) FlamingPy boards. [#11](https://github.com/XanaduAI/flamingpy/pull/11)

* `CONTRIBUTING.md`, `code_of_conduct.md`, and `CHANGLELOG.md` were imported and modified from the Strawberry Fields project. Dev team plans to extend these with customized details in future PRs. [#11](https://github.com/XanaduAI/flamingpy/pull/11)

### Documentation changes

* Updated old FT-Stack links in docs header to correct FlamingPy pages. [#7](https://github.com/XanaduAI/flamingpy/pull/7)
* The new Xanadu Sphinx theme has been applied. Currently, most Xanadu OSS projects include their own version of the Xanadu Sphinx theme; however, the Xanadu Sphinx Theme repository is now publicly available and is the preferred way to access the Xanadu CSS theme and Sphinx directives. [#17](https://github.com/XanaduAI/flamingpy/pull/17)
  * Deleted the `doc/xanadu_theme` directory
  * Updated `doc/requirements.txt` and `doc/conf.py` to reference and use the (centralized) Xanadu Sphinx Theme.
  * Replaced the Quantum Error Correction, Install, and FAQ static HTML files with reST ones.

### Contributors

This release contains contributions from (in alphabetical order):

[Mikhail Andrenkov](https://github.com/Mandrenkov), [Sebastián Duque Mesa](https://github.com/sduquemesa), Nariman Saadatmand, [Maxime Tremblay](https://github.com/maxtremblay), [Ilan Tzitrin](https://github.com/ilan-tz)

See full commit details [here](https://github.com/XanaduAI/flamingpy/compare/v0.4.9a1...v0.6.1a3).


## Release 0.4.9a1

### Improvements since the last release

* Relative paths cannot be used in README.md logos and were replaced with GitHub-hosted links. [#5](https://github.com/XanaduAI/flamingpy/pull/5)

* C++ imports are now placed within `try` blocks to avoid interrupting non-compiled installations, such as the ones currently used by readthedocs. [#5](https://github.com/XanaduAI/flamingpy/pull/5)

* Code coverage (quality) score was improved to a more acceptable `B-` level. [#5](https://github.com/XanaduAI/flamingpy/pull/5)

### Bug fixes

* Fixed a bug in [`pull_request_template.md`](https://github.com/XanaduAI/flamingpy/pull/2/commits/e30f2cb65daffece08b193ffc4b8fe7a8d90b90e). The template was not loading properly due to a whitespace problem. [#2](https://github.com/XanaduAI/flamingpy/pull/2)

* Fixed a bug in [`simulations.py`](flamingpy/simulations.py) and related examples. See [here](https://github.com/XanaduAI/flamingpy/commit/771b0e66e5471c3696ac2e779a2df1cc49e5e684) for commit details. [#6](https://github.com/XanaduAI/flamingpy/pull/6)

### Documentation changes

* Making Documentation more usable and consistent with other Xanadu projects [#5](https://github.com/XanaduAI/flamingpy/pull/5):
   * API details and inheritance diagrams should be now correctly displayed.
   * "Edit on Github" links were fixed
   * The general style and section structures made more consistent with the company requirements and other packages such as StrawberryFields.
   * Fixed the documentation links in `README.md`
   * Minor updates to `doc/conf.py`, `doc/dev_requirements.txt`, and `doc/Makefile`.

### Contributors

This release contains contributions from (in alphabetical order):

Nariman Saadatmand, [Ilan Tzitrin](https://github.com/ilan-tz)

See full commit details [here](https://github.com/XanaduAI/flamingpy/compare/v0.4.6a1...v0.4.9a1).


## Release 0.4.6a1

### New features since the last private release

* This is the initial public release started from the private template and our sister project [FT-Stack](https://github.com/XanaduAI/ft-stack).
* The first Cython function for Monte Carlo sampling, mostly to provide cythonization samples and testbeds, has been added. See [`cpp_mc_loop.pyx`](flamingpy/cpp/cpp_mc_loop.pyx) and [`simulations.py`](flamingpy/benchmarks/simulations.py) for details. (backward incompatible)

### Improvements

* More options for Installation from Source:
`setup.py` was updated to provide a no-compilation option for only installing (purely) Python libraries and separate options to compile `cmake` and `cython`-based codes. See the new [README.md](https://github.com/XanaduAI/ft-stack/blob/mc-cpp/README.md) for details.

### Contributors

This release contains contributions from (in alphabetical order):

Nariman Saadatmand, [Ilan Tzitrin](https://github.com/ilan-tz)<|MERGE_RESOLUTION|>--- conflicted
+++ resolved
@@ -3,12 +3,9 @@
 ### New features since the last release
 * Add functions to create different graph states (star and complete graphs, ring graphs, linear clusters, and Bell pairs) in a new module, `utils.graph_states`. [#68](https://github.com/XanaduAI/flamingpy/pull/68). (backward compatible)
 * A new boundary option has been introduced for the `SurfaceCode`: the choice `"periodic"` refers to a code with boundaries periodic in all (x, y and z) directions, whereas codes with `"toric"` have periodic boundaries in the _x_ and _y_ axis but not the _z_ axis. [#62](https://github.com/XanaduAI/flamingpy/pull/62). (backward compatible)
-<<<<<<< HEAD
-* Added option for rectangular cuboid surface codes (i.e. lattices with different aspect ratios) [#61](https://github.com/XanaduAI/flamingpy/pull/61) (backward compatible)'
-=======
 * A new noise model class, `CVMacroLayer`, is introduced as a replacement to `reduce_macro_and_simulate` in `macro_reduce.py`. [#57](https://github.com/XanaduAI/flamingpy/pull/57) (backward incompatible)
  * The process for running macronode-related simulations is considerably improved: the user need only instantiate `CVMacroLayer` with the noise parameters of `CVLayer`.
->>>>>>> 5f87f88f
+ * Added option for rectangular cuboid surface codes (i.e. lattices with different aspect ratios) [#61](https://github.com/XanaduAI/flamingpy/pull/61) (backward compatible)'
 
 ### Bug fixes
 * Small fix in `viz.draw_EGraph` that raised an error whenever a graph state with non-integer coordinates was plotted. [#68](https://github.com/XanaduAI/flamingpy/pull/68)
