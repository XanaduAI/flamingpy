--- conflicted
+++ resolved
@@ -46,11 +46,8 @@
 * non-Xanadu links now open in a new tab, while HTML references are listed scientific-style at the end of a file. [#82](https://github.com/XanaduAI/flamingpy/pull/82)
 * Changed the math rendering Sphinx to MathJax (before equations were rendered as png). [#84](https://github.com/XanaduAI/flamingpy/pull/84)
 * A couple of .rst files have been changed in light of the removing `macro_reduce.py`, shifting `CVLayer` to cv.ops, and adding `CVMacroLayer`. [#57](https://github.com/XanaduAI/flamingpy/pull/57)
-<<<<<<< HEAD
+* A typo in the installation section has been fixed. [#94](https://github.com/XanaduAI/flamingpy/pull/94)
 * Added links to forum and `REAMDE.md` on website [#96](https://github.com/XanaduAI/flamingpy/pull/96)
-=======
-* A typo in the installation section has been fixed. [#94](https://github.com/XanaduAI/flamingpy/pull/94)
->>>>>>> b50bb196
 
 ### Contributors
 
