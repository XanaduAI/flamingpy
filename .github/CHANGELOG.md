--- conflicted
+++ resolved
@@ -2,14 +2,6 @@
 
 ### New features since the last release
 
-<<<<<<< HEAD
-* Node and edge coloring can now be done based on any attribute and personalized colors can be defined via a dictionary: [#32](https://github.com/XanaduAI/flamingpy/pull/32)(backward compatible)
-* The `EGraph` plot legend is not limited to the "state" attribute of the node but to any attribute.
-* The `dims` attribute of `EGraph` has been removed. Its function is replaced by the `dimensions` parameter that is passed to the `draw_EGraph` method. This method does not require the `EGraph` to have a `dims` attribute defined anymore. [#42](https://github.com/XanaduAI/flamingpy/pull/42)(backward incompatible)
-* Our frontend simulator script, [`simulations.py`](flamingpy/simulations.py), now supports simple and highly-scalable MPI jobs through `mpi4py` libraries in a non-intrusive manner. The users who do **not** have or want MPI, can run `simulations.py` single-threaded as per usual without facing any errors. MPI users can speed up Monte Carlo samplings in EC steps virtually up to as many processors they can throw at it. The script support jobs both on local machines and large-scale clusters.
-  MPI users on their local machines can simply run the following for a 4-processor job:
-  `mpirun -np 4 python flamingpy/simulations.py` [#47](https://github.com/XanaduAI/flamingpy/pull/47)(backward compatible)
-=======
 
 ### Bug fixes
 
@@ -38,7 +30,6 @@
 * Our frontend simulator script, [`simulations.py`](flamingpy/simulations.py), now supports simple and highly-scalable MPI jobs through `mpi4py` libraries in a non-intrusive manner. The users who do **not** have or want MPI, can run `simulations.py` single-threaded as per usual without facing any errors. MPI users can speed up Monte Carlo samplings in EC steps virtually up to as many processors they can throw at it. The script support jobs both on local machines and large-scale clusters. [#47](https://github.com/XanaduAI/flamingpy/pull/47) (backward compatible)
   * MPI users on their local machines can simply run the following for a 4-processor job:
   `mpirun -np 4 python flamingpy/simulations.py`
->>>>>>> 9f822440
 
 ### Bug fixes
 
@@ -46,20 +37,9 @@
 
 ### Improvements
 
-<<<<<<< HEAD
-* Improved codefactor score for several key files. [#51](https://github.com/XanaduAI/flamingpy/pull/51)
-* Improvements to the decoding example. [#51](https://github.com/XanaduAI/flamingpy/pull/44/files)
-* Rename function and add dosctring.
-* Decrease size of markers for plotting stabilizer nodes.
-* Improve way to scatter stabilizers via specifying indices.
-* The `draw_EGraph` function is refactored. [#32](https://github.com/XanaduAI/flamingpy/pull/32)
-* This reduces the function complexity; ensures nodes, edges and general plot attributes are handled in different places; and allows for better code maintenance and readability.
-* `display_axes` is changed to `show_axes` for consistency.
-=======
 * The `draw_EGraph` function is refactored. [#32](https://github.com/XanaduAI/flamingpy/pull/32)
   * This reduces the function complexity; ensures nodes, edges, and general plot attributes are handled in different places; and allows for better code maintenance and readability.
   * `display_axes` is changed to `show_axes` for consistency.
->>>>>>> 9f822440
 * `xlim` in `viz.plot_Z_err_cond` is adjusted to the relevant domain when plotting the central peak. [#33](https://github.com/XanaduAI/flamingpy/pull/33)
 * Added `fig, ax` returns for the draw methods in `utils/viz.py`. [#33](https://github.com/XanaduAI/flamingpy/pull/33)
 * Both upper and lower axes limits can now be specified for `EGraph` plots. [#42](https://github.com/XanaduAI/flamingpy/pull/42)
@@ -76,11 +56,7 @@
 ### Documentation changes
 
 * A pipeline for adding tutorials to the docs was introduced. [#24](https://github.com/XanaduAI/flamingpy/pull/24)
-<<<<<<< HEAD
-* To add a tutorial, use the `gallery-item` directive from the `xanadu-sphinx-theme`. For the new document to be compiled its filename should start with `run_`. Thumbnails will be created out of the first figure generated and stored in `tutorials/_out/images/thumb/` with the same name of the tutorial prepended with `sphx_glr_`.
-=======
   * To add a tutorial, use the ``gallery-item`` directive from the ``xanadu-sphinx-theme``. For the new document to be compiled its filename should start with `run_`. Thumbnails will be created out of the first figure generated and stored in `tutorials/_out/images/thumb/` with the same name of the tutorial prepended with `sphx_glr_`.
->>>>>>> 9f822440
 * Brief tutorials about graph states and error correction were added. [#24](https://github.com/XanaduAI/flamingpy/pull/24)
 * An introduction to quantum error correction was added. [#24](https://github.com/XanaduAI/flamingpy/pull/24)
 * Added UML class and package diagrams for `fp` page. [#41](https://github.com/XanaduAI/flamingpy/pull/41)
@@ -96,12 +72,8 @@
 
 See full commit details [here](https://github.com/XanaduAI/flamingpy/compare/v0.7.0a4...v0.8.2a5).
 
-<<<<<<< HEAD
-## Release 0.7.0a4 (current release)
-=======
 
 ## Release 0.7.0a4
->>>>>>> 9f822440
 
 ### New features since the last release
 
@@ -137,13 +109,7 @@
   * Graphs of decoding objects (stabilizer and matching graphs) are prettier and easier
     to parse, thanks partially to a new function, `draw_curved_edges`.
   * `draw_adj` and `draw_SCZ` wrapper methods were added to `EGraph` and `CVLayer`, respectively.
-<<<<<<< HEAD
-
-* Several changes were made to improve the visualization of MWPM decoding for debugging and understanding purposes. [(#23)](https://github.com/XanaduAI/flamingpy/pull/23)
-
-=======
 * Several changes were made to improve the visualization of MWPM decoding for debugging and understanding purposes. [#23](https://github.com/XanaduAI/flamingpy/pull/23)
->>>>>>> 9f822440
   * A function (`draw_decoding`) was added to the `viz` module and new options were added to the `correct` function in the decoder module to be able to simply plot all decoding objects (stabilizer graph, matching graph, matching, syndrome plot) in sync with the actual error correction trial.
   * The appearance and presence of node labels (specifically the virtual nodes of the matching graph) were fixed.
   * The `label_cubes` argument was renamed to the more accurate `label_stabilizers`.
@@ -151,20 +117,7 @@
   * One can now plot a non-NetworkX matching graph (by automatic conversion to a NetworkX graph).
   * The above changes allowed for a significant simplification of the decoding example.
 
-<<<<<<< HEAD
-* The _display_axes_ option has been changed to show_axes and title to show_title for consistency. The show_title option is now respected. [(#37)](https://github.com/XanaduAI/flamingpy/pull/37)
-* Decoders have become more organized and compartmentalized. [(#37)](https://github.com/XanaduAI/flamingpy/pull/37)
-  * They are located in a directory with their name, with separate modules for decoding objects and algorithms. The latter -- `algos.py` -- contains
-    a cumulative decoding function combining all the steps. This function is imported by `decoder.py`, which is now a more general module.
-  * The `draw_decoding` function in `viz` can now accommodate plotting generic decoding procedures: a stabilizer graph, a syndrome plot, and the recovery.
-* Tests were added to improve the overall test coverage. These included changes to
-  `.coveragerc` as well as the refactoring of some examples to allow for proper
-  imports from testing modules. Code coverage is now above 95% and
-  the overall fail threshold was bumped accordingly. [(#14)](https://github.com/XanaduAI/flamingpy/pull/14)
-* The PR template has been changed to inform the user about the 95% + codecov requirement. [(#25)](https://github.com/XanaduAI/flamingpy/pull/25)
-=======
 * The PR template has been changed to inform the user about the 95%+ codecov requirement. [#25](https://github.com/XanaduAI/flamingpy/pull/25)
->>>>>>> 9f822440
 * `CVLayer` has been modified to allow for instantiation with a code object
   in addition to an `EGraph`. This makes more semantic sense (applying a noise model
   to a code), making it conceptually easier for the user and avoiding noise layers having to reference the internal mechanics of codes. [#25](https://github.com/XanaduAI/flamingpy/pull/25)
@@ -193,12 +146,8 @@
 
 See full commit details [here](https://github.com/XanaduAI/flamingpy/compare/v0.6.1a3...v0.7.0a4).
 
-<<<<<<< HEAD
-## Release 0.6.1a3 (current release)
-=======
 
 ## Release 0.6.1a3
->>>>>>> 9f822440
 
 ### New features since the last release
 
@@ -218,17 +167,10 @@
 
 ### Documentation changes
 
-<<<<<<< HEAD
-* The new Xanadu Sphinx theme has been applied. Currently, most Xanadu OSS projects include their own version of the Xanadu Sphinx theme; however, the Xanadu Sphinx Theme repository is now publicly available and is the preferred way to access the Xanadu CSS theme and Sphinx directives. [(#17)](https://github.com/XanaduAI/flamingpy/pull/17)
-
-  * Deleted the doc/xanadu_theme directory
-  * Updated doc/requirements.txt and doc/conf.py to reference and use the (centralized) Xanadu Sphinx Theme.
-=======
 * Updated old FT-Stack links in docs header to correct FlamingPy pages. [#7](https://github.com/XanaduAI/flamingpy/pull/7)
 * The new Xanadu Sphinx theme has been applied. Currently, most Xanadu OSS projects include their own version of the Xanadu Sphinx theme; however, the Xanadu Sphinx Theme repository is now publicly available and is the preferred way to access the Xanadu CSS theme and Sphinx directives. [#17](https://github.com/XanaduAI/flamingpy/pull/17)
   * Deleted the `doc/xanadu_theme` directory
   * Updated `doc/requirements.txt` and `doc/conf.py` to reference and use the (centralized) Xanadu Sphinx Theme.
->>>>>>> 9f822440
   * Replaced the Quantum Error Correction, Install, and FAQ static HTML files with reST ones.
 
 ### Contributors
@@ -257,21 +199,12 @@
 
 ### Documentation changes
 
-<<<<<<< HEAD
-* Making Documentation more usable and consistent with other Xanadu projects [(#5)](https://github.com/XanaduAI/flamingpy/pull/5):
-  * API details and inheritance diagrams should be now correctly displayed.
-  * "Edit on Github" links were fixed
-  * The general style and section structures made more consistent with the company requirements and other packages such as StrawberryFields.
-  * Fixed the documentation links in `README.md`
-  * Minor updates to `doc/conf.py`, `doc/dev_requirements.txt`, and `doc/Makefile`.
-=======
 * Making Documentation more usable and consistent with other Xanadu projects [#5](https://github.com/XanaduAI/flamingpy/pull/5):
    * API details and inheritance diagrams should be now correctly displayed.
    * "Edit on Github" links were fixed
    * The general style and section structures made more consistent with the company requirements and other packages such as StrawberryFields.
    * Fixed the documentation links in `README.md`
    * Minor updates to `doc/conf.py`, `doc/dev_requirements.txt`, and `doc/Makefile`.
->>>>>>> 9f822440
 
 ### Contributors
 
