--- conflicted
+++ resolved
@@ -7,13 +7,9 @@
 
 
 ### Improvements
-<<<<<<< HEAD
-
-* Added tests for `EGraph` plots. [#60](https://github.com/XanaduAI/flamingpy/pull/60)
-=======
 * Pylint is pinned to stable version `pylint==2.14.0` and added to `dev_requirements.txt`. [#76](https://github.com/XanaduAI/flamingpy/pull/76)
  * pylint no-self-use tags are removed as this check has been removed from pylint (see [here](https://github.com/PyCQA/pylint/issues/5502)). 
->>>>>>> 040c5e7e
+ * Added tests for `EGraph` plots. [#60](https://github.com/XanaduAI/flamingpy/pull/60)
 
 ### Documentation changes
 
