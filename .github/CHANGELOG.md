--- conflicted
+++ resolved
@@ -1,12 +1,9 @@
 ## Release 0.9.1b0 (development release)
 
 ### New features since the last release
-<<<<<<< HEAD
-* Add `is_lc_equivalent` method to the EGraph class to check if two EGraphs are equivalent under local complementation, as well as related linear algebra helper functions inside `utils\linalg.py`. [#89](https://github.com/XanaduAI/flamingpy/pull/89).
-
-=======
+
+* Add `is_lc_equivalent` method to the EGraph class to check if two EGraphs are equivalent under local complementation, as well as related linear algebra helper functions inside `utils\linalg.py`. [#89](https://github.com/XanaduAI/flamingpy/pull/89)
  * Add functions `add_qubit` and `remove_qubit` to the `EGraph` class, which allow adding and removing nodes of the EGraph while updating internal attributes of the class. [#10](https://github.com/XanaduAI/flamingpy/pull/100).
->>>>>>> 32836676
 * The I/O of frontend `simulations.py` has been improved. The input has been simplified to an intuitive set of `code`, `code_args`, `noise`, and `noise_args`. As long as those combinations are valid, FlamingPy will run simulations and automatically set up the output file based on inputs. [#111](https://github.com/XanaduAI/flamingpy/pull/111) (backward incompatible)
   * An example run will be 
     ```
@@ -31,11 +28,7 @@
 
 This release contains contributions from (in alphabetical order):
 
-<<<<<<< HEAD
 [Joost Bus](https://github.com/soosub), [Luis Mantilla](https://github.com/BestQuark), [smtsjhr](https://github.com/smtsjhr)
-=======
-[Luis Mantilla](https://github.com/BestQuark), Nariman Saadatmand
->>>>>>> 32836676
 
 See full commit details ...
 
