## Release 0.9.1b0 (development release)

### New features since the last release

* The I/O of frontend `simulations.py` has been improved. The input has been simplified to an intuitive set of `code`, `code_args`, `noise`, and `noise_args`. As long as those combinations are valid, FlamingPy will run simulations and automatically set up the output file based on inputs. [#111](https://github.com/XanaduAI/flamingpy/pull/111) (backward incompatible)
  * An example run will be 
    ```
    python flamingpy/simulations.py -code "SurfaceCode" -code_args "{'distance':3, 'ec':'primal', 'boundaries':'open'}" -noise "CVLayer" -noise_args "{'delta':0.09, 'p_swap':0.25}" -decoder "MWPM" -decoder_args "{'weight_opts':{'method':'blueprint', 'integer':False, 'multiplier':1, 'delta':0.09}}" -trials 100
    ```
    which generates
    ```
    code,distance,ec,boundaries,noise,delta,p_swap,decoder,weight_opts,errors,trials,current_time,simulation_time,mpi_size
    SurfaceCode,3,primal,open,CVLayer,0.09,0.25,MWPM,{'method': 'blueprint', 'integer': False, 'multiplier': 1, 'delta': 0.09},10,100,00:15:50,0.370795,1
    ```

### Bug fixes


### Improvements
- Added plotly backend for `draw` method of `EGraph` and `SurfaceCode` for additional interactivity. [#103](https://github.com/XanaduAI/flamingpy/pull/103)


### Documentation changes


### Contributors

This release contains contributions from (in alphabetical order):

<<<<<<< HEAD
[Joost Bus](https://github.com/soosub), [Luis Mantilla](https://github.com/BestQuark), [Avhijit Nair](https://github.com/Avhijit-codeboy)
=======
Nariman Saadatmand
>>>>>>> edabb7d7

See full commit details ...


---

## Release 0.9.1b0 (current release)

### Bug fixes since the last release

* `rng` arguments are added, which were missing in `CVMacroLayer`. [#104](https://github.com/XanaduAI/flamingpy/pull/104)
* Fix incompatibility between CodeFactor and pylint CI check. [#107](https://github.com/XanaduAI/flamingpy/pull/107)

### Improvements

* The FlamingPy logo has been updated. [#109](https://github.com/XanaduAI/flamingpy/pull/109)

### Documentation changes

* Getting started page is now automatically run, preventing future out-of-date issues. [#105](https://github.com/XanaduAI/flamingpy/pull/105)

### Contributors

This release contains contributions from (in alphabetical order):

[Joost Bus](https://github.com/soosub), [Josh Izaac](https://github.com/josh146), [Luis Mantilla](https://github.com/BestQuark), [Ilan Tzitrin](https://github.com/ilan-tz)

See full commit details [here](https://github.com/XanaduAI/flamingpy/compare/v0.9.0b0...v0.9.1b0).


## Release 0.9.0b0

### New features since the last release

* A new noise model class, `CVMacroLayer`, is introduced as a replacement to `reduce_macro_and_simulate` in `macro_reduce.py`. [#57](https://github.com/XanaduAI/flamingpy/pull/57) (backward incompatible)
  * The process for running macronode-related simulations is considerably improved: the user need only instantiate `CVMacroLayer` with the noise parameters of `CVLayer`.
  *  The state labelling functions have been rewritten to be faster and more compact.
* Added option for rectangular cuboid surface codes, i.e. lattices with different aspect ratios. [#61](https://github.com/XanaduAI/flamingpy/pull/61) (backward compatible)
* A new boundary option has been introduced for the `SurfaceCode`: the choice `"periodic"` refers to a code with boundaries periodic in all (x, y and z) directions, whereas codes with `"toric"` have periodic boundaries in the _x_ and _y_ axis but not the _z_ axis. [#62](https://github.com/XanaduAI/flamingpy/pull/62) (backward compatible)
* Add functions to create different graph states (star and complete graphs, ring graphs, linear clusters, and Bell pairs) in the new module `utils.graph_states`. [#68](https://github.com/XanaduAI/flamingpy/pull/68) (backward compatible)

### Bug fixes

* Tutorial files are appropriately ignored in the pylint configuration file. [#65](https://github.com/XanaduAI/flamingpy/pull/65)
* Small fix in `viz.draw_EGraph` that raised an error whenever a graph state with non-integer coordinates was plotted. [#68](https://github.com/XanaduAI/flamingpy/pull/68)
* Remove `p_err` as an argument of the `simulations.py` script as none of the existing objects/classes currently use the phase error probability. [#99](https://github.com/XanaduAI/flamingpy/pull/99)

### Improvements

* `CVLayer` has been rewritten and refactored. [#57](https://github.com/XanaduAI/flamingpy/pull/57)
  * Lengthy functions have been broken up into more specialized methods.
  * The class is initialized with all the noise model parameters, simplifying the signatures of the methods.
  * An `apply_noise` method has been added to combine the procedures for noise sampling.
  * Docstrings were modified, and the public/private status of certain attributes was changed.
  * The `final` sampling order has been removed, as it is equivalent to `initial` but slower.
* The `simulations.py` module has been made simpler and more general. [#57](https://github.com/XanaduAI/flamingpy/pull/57)
  * Functions within this module accept `code, noise, decoder` objects, as well as arguments (`code_args, noise_args, decoder_args`) separately.
* Examples, benchmarks, and tests have been modified to take advantage of the simpler approach to noise application and the new `CVMacroLayer`. [#57](https://github.com/XanaduAI/flamingpy/pull/57)
* Added `fig, ax` returns for the draw methods in `utils/viz.py` and some additional tests. [#55](https://github.com/XanaduAI/flamingpy/pull/55)
* Added tests for `EGraph` plots. [#60](https://github.com/XanaduAI/flamingpy/pull/60)
* Tests that required cpp libraries are skipped if they are not installed, hence avoiding failing tests from unmet dependencies. [#65](https://github.com/XanaduAI/flamingpy/pull/65)
* Unit tests have been re-grouped in individual sub-dirs inside `tests/` based on error correction and software layers. This helps manage and target each test unit. [#65](https://github.com/XanaduAI/flamingpy/pull/65), [#70](https://github.com/XanaduAI/flamingpy/pull/70)
* `build_tests.yaml` workflow now supports executing unit tests in parallel using `pytest-xdist` package. GitHub runners have at least 2 processors, which helps speed up the pytest blocks by ~1.5 times in practice. [#70](https://github.com/XanaduAI/flamingpy/pull/70)
* Pylint is pinned to stable version `pylint==2.14.0` and added to `dev_requirements.txt`. [#76](https://github.com/XanaduAI/flamingpy/pull/76)
  * pylint `no-self-use` tags are removed as this check has been removed from pylint (see [here](https://github.com/PyCQA/pylint/issues/5502)).
* Added `.gitattributes` to the repository, so git automatically handles consistent `eol`'s for all commits and contributors across different operating systems. [#78](https://github.com/XanaduAI/flamingpy/pull/78)
* Increased the scope of `docformatter` to all `.py` files in the repository. Also, increased the scope of `black` formatter to include documentation files. [#79](https://github.com/XanaduAI/flamingpy/pull/79)
* Added automatically generated `.svg` files to gitignore. [#84](https://github.com/XanaduAI/flamingpy/pull/84)
* In `simulations.py`: [#93](https://github.com/XanaduAI/flamingpy/pull/93)
  * Directory argument `-d` was removed as it was unused. A working version can be added in the future.
  * We have removed reporting "decoding_total_time" as a more sophisticated time profiler, featuring systematic timing of all the script subroutines, is in work and will be added soon (follow its progress [here](https://github.com/XanaduAI/ft-stack/pull/91)).
* Added the `error_probability` argument to the `simulations.py` script in order to be able to execute the simulations with `iid` noise. An error is raised when iid noise is selected but err_prob is not passed as an argument. [#99](https://github.com/XanaduAI/flamingpy/pull/99)

### Documentation changes

* A couple of .rst files have been changed in light of the removing `macro_reduce.py`, shifting `CVLayer` to cv.ops, and adding `CVMacroLayer`. [#57](https://github.com/XanaduAI/flamingpy/pull/57)
* Mention the new graph state functions from `flamingpy.utils.graph_states` in the `run_graph_states.py` tutorial. [#68](https://github.com/XanaduAI/flamingpy/pull/68)
* A typo fix and minor changes for README file. [#80](https://github.com/XanaduAI/flamingpy/pull/80)
* Non-Xanadu links now open in a new tab, while HTML references are listed scientific-style at the end of a file. [#82](https://github.com/XanaduAI/flamingpy/pull/82)
* Changed the math rendering Sphinx to MathJax (before equations were rendered as .png). [#84](https://github.com/XanaduAI/flamingpy/pull/84)
* A typo in the installation section has been fixed. [#94](https://github.com/XanaduAI/flamingpy/pull/94)
* Added our new forum links to `README.md` and documentation site. [#96](https://github.com/XanaduAI/flamingpy/pull/96)

### Contributors

This release contains contributions from (in alphabetical order):

[Joost Bus](https://github.com/soosub), [Sebastián Duque Mesa](https://github.com/sduquemesa), [Luis Mantilla](https://github.com/BestQuark), Nariman Saadatmand, [Ilan Tzitrin](https://github.com/ilan-tz), [WingCode](https://github.com/WingCode)

See full commit details [here](https://github.com/XanaduAI/flamingpy/compare/v0.8.2a5...v0.9.0b0).


## Release 0.8.2a5

### New features since the last release

* Node and edge coloring can now be done based on any attribute and personalized colors can be defined via a dictionary: [#32](https://github.com/XanaduAI/flamingpy/pull/32) (backward incompatible)
* The `EGraph` plot legend is not limited to the "state" attribute of the node but to any attribute. [#32](https://github.com/XanaduAI/flamingpy/pull/32) (backward incompatible)
* The `dims` attribute of `EGraph` has been removed. Its function is replaced by the `dimensions` parameter that is passed to the `draw_EGraph` method. This method does not require the `EGraph` to have a `dims` attribute defined anymore. [#42](https://github.com/XanaduAI/flamingpy/pull/42) (backward incompatible)
* Our frontend simulator script, [`simulations.py`](flamingpy/simulations.py), now supports simple and highly-scalable MPI jobs through `mpi4py` libraries in a non-intrusive manner. The users who do **not** have or want MPI, can run `simulations.py` single-threaded as per usual without facing any errors. MPI users can speed up Monte Carlo samplings in EC steps virtually up to as many processors they can throw at it. The script support jobs both on local machines and large-scale clusters. [#47](https://github.com/XanaduAI/flamingpy/pull/47) (backward compatible)
  * MPI users on their local machines can simply run the following for a 4-processor job:
  `mpirun -np 4 python flamingpy/simulations.py`

### Bug fixes
* Fixed the class inheretance diagram displayed in `fp.codes`. [#41](https://github.com/XanaduAI/flamingpy/pull/41)

### Improvements

* The `draw_EGraph` function is refactored. [#32](https://github.com/XanaduAI/flamingpy/pull/32)
  * This reduces the function complexity; ensures nodes, edges, and general plot attributes are handled in different places; and allows for better code maintenance and readability.
  * `display_axes` is changed to `show_axes` for consistency.
* `xlim` in `viz.plot_Z_err_cond` is adjusted to the relevant domain when plotting the central peak. [#33](https://github.com/XanaduAI/flamingpy/pull/33)
* Added `fig, ax` returns for the draw methods in `utils/viz.py`. [#33](https://github.com/XanaduAI/flamingpy/pull/33)
* Both upper and lower axes limits can now be specified for `EGraph` plots. [#42](https://github.com/XanaduAI/flamingpy/pull/42)
* Improvements to the decoding example. [#44](https://github.com/XanaduAI/flamingpy/pull/44)
  * Rename function and add dosctring.
  * Decrease the size of markers for plotting stabilizer nodes.
  * Improve the way to scatter stabilizers via specifying indices.
* Improved codefactor score for several key files. [#51](https://github.com/XanaduAI/flamingpy/pull/51)
* Pandas is removed from the package requirements. [#63](https://github.com/XanaduAI/flamingpy/pull/63)
* `mpi4py` is **not** a development requirement for Linux users. [#64](https://github.com/XanaduAI/flamingpy/pull/64)
* CI test check that code executes properly with and without MPI. [#64](https://github.com/XanaduAI/flamingpy/pull/64)

### Documentation changes

* A pipeline for adding tutorials to the docs was introduced. [#24](https://github.com/XanaduAI/flamingpy/pull/24)
  * To add a tutorial, use the ``gallery-item`` directive from the ``xanadu-sphinx-theme``. For the new document to be compiled its filename should start with `run_`. Thumbnails will be created out of the first figure generated and stored in `tutorials/_out/images/thumb/` with the same name of the tutorial prepended with `sphx_glr_`.
* Brief tutorials about graph states and error correction were added. [#24](https://github.com/XanaduAI/flamingpy/pull/24)
* An introduction to quantum error correction was added. [#24](https://github.com/XanaduAI/flamingpy/pull/24)
* Added UML class and package diagrams for `fp` page. [#41](https://github.com/XanaduAI/flamingpy/pull/41)
* Improved class inheritance diagram for `fp.codes`, `fp.cv`, and `fp.decoders`. [#41](https://github.com/XanaduAI/flamingpy/pull/41)
* Added `libopenmpi-dev` package to the apt list of `.readthedoc.yml` to allow documentation successful builds after adding recent `mpi4py` requirements. [#59](https://github.com/XanaduAI/flamingpy/pull/59)
* Adds a section to `guide_for_devs.rst` explaining how to install and use MPI along with FlamingPy. [#64](https://github.com/XanaduAI/flamingpy/pull/64)

### Contributors

This release contains contributions from (in alphabetical order):

[Joost Bus](https://github.com/soosub), [Sebastián Duque Mesa](https://github.com/sduquemesa), [Luis Mantilla](https://github.com/BestQuark), Nariman Saadatmand, [Ilan Tzitrin](https://github.com/ilan-tz), [Trevor Vincent](https://github.com/trevor-vincent)

See full commit details [here](https://github.com/XanaduAI/flamingpy/compare/v0.7.0a4...v0.8.2a5).


## Release 0.7.0a4

### New features since the last release

* The voxel plotting function has been refactored to allow for easy location in space as well as resizing (the latter being important for stabilizers at boundaries that are represented by incomplete cubes). These changes are reflected in two new functions in the `viz` module: _plot_cube_ and _cuboid_data_. [#20](https://github.com/XanaduAI/flamingpy/pull/20)(backward incompatible)
* `Union-Find` --- a fast new decoder based on [arXiv:1709.06218](https://arxiv.org/abs/1709.06218) and [arXiv:1703.01517](https://arxiv.org/abs/1703.01517) --- has been implemented. Now the user may change between the existing minimum-weight perfect matching decoder ("MWPM" setting) and Union-Find ("UF" setting). We have also temporarily disabled the "both" `ec` option in `SurfaceCode` while we investigate a bug, and make some further minor changes related to the Union-Find decoder. [#37](https://github.com/XanaduAI/flamingpy/pull/37)(backward incompatible)

### Bug fixes

* Voxel plots of dual stabilizers used to be drawn incorrectly since only integer locations and cube sizes were allowed. Furthermore, no cube could be placed in a coordinate less than zero. These have been fixed. [#20](https://github.com/XanaduAI/flamingpy/pull/20)
* The occasionally failing `test_hybridize` in `test_graphstates.py` has been fixed. [#25](https://github.com/XanaduAI/flamingpy/pull/25)
* The `lemon` backend used for MWPM decoding was performing worse compared to the other matching backends. The problem was that missing edges in the graph were associated with 0-entries in the adjacency matrix, leading to them always having the minimal weight and making them indistinguishable from edges with an actual weight of 0. The missing edges are now assigned a very large weight. [#28](https://github.com/XanaduAI/flamingpy/pull/28)

### Improvements

* Tests were added to improve the overall test coverage. These included changes to
  `.coveragerc` as well as the refactoring of some examples to allow for proper
  imports from testing modules. Code coverage is now above 95% and
  the overall fail threshold was bumped accordingly. [#14](https://github.com/XanaduAI/flamingpy/pull/14)
* The visuals produced by FlamingPy have been improved and made more consistent. [#20](https://github.com/XanaduAI/flamingpy/pull/20)

  * The figure, marker, line, label and title size, font family, and colormaps were modified.
  When drawing, FlamingPy no longer changes the global matplotlib's `rcParams`,
  but uses `rc_context` together with the plot parameters defined within the `viz` module.
  To customize such parameters, simply use the following and every new plot produced by FlamingPy will use them accordingly.
  ```python
  from flamingpy.utils.viz import plot_params as fp_plot_params
  fp_plot_params["font.size"] = 20
  ```

  * Most functions in the visualization module now return the figure and axes for further processing.
  * The offered method to draw voxels is much clearer and has an easier-to-use API.
  * Graphs of decoding objects (stabilizer and matching graphs) are prettier and easier
  to parse, thanks partially to a new function, `draw_curved_edges`.
  * `draw_adj` and `draw_SCZ` wrapper methods were added to `EGraph` and `CVLayer`, respectively.
* Several changes were made to improve the visualization of MWPM decoding for debugging and understanding purposes. [#23](https://github.com/XanaduAI/flamingpy/pull/23)
  * A function (`draw_decoding`) was added to the `viz` module and new options were added to the `correct` function in the decoder module to be able to simply plot all decoding objects (stabilizer graph, matching graph, matching, syndrome plot) in sync with the actual error correction trial.
  * The appearance and presence of node labels (specifically the virtual nodes of the matching graph) were fixed.
  * The `label_cubes` argument was renamed to the more accurate `label_stabilizers`.
  * The argument `show_matching` was added to the drawing options to be able to turn the matching plot on or off.
  * One can now plot a non-NetworkX matching graph (by automatic conversion to a NetworkX graph).
  * The above changes allowed for a significant simplification of the decoding example.

* The PR template has been changed to inform the user about the 95%+ codecov requirement. [#25](https://github.com/XanaduAI/flamingpy/pull/25)
* `CVLayer` has been modified to allow for instantiation with a code object
  in addition to an `EGraph`. This makes more semantic sense (applying a noise model
  to a code), making it conceptually easier for the user and avoiding noise layers having to reference the internal mechanics of codes. [#25](https://github.com/XanaduAI/flamingpy/pull/25)
* `codecov.yml` was introduced to customize codecov automated tests. For this version, we have added a `threshold: 0.5%` to avoid undesired delta failures due to just removing a few lines, etc. [#25](https://github.com/XanaduAI/flamingpy/pull/25)
* The Walrus has been re-added as a dependency and its functions are used instead of a verbatim
  copy of the code. [#27](https://github.com/XanaduAI/flamingpy/pull/27)
* Since `retworkx` and `lemon` are the fastest backends and `retworkx` follows the same convention
  as `networkx`, the default backend for stabilizer graphs and MWPM has been changed to `retworkx`. [#28](https://github.com/XanaduAI/flamingpy/pull/28)
* Some more tests were added to `test_matching.py` to compare the output of different matching backends. [#28](https://github.com/XanaduAI/flamingpy/pull/28)
* The _display_axes_ option has been changed to show_axes and title to show_title for consistency. The show_title option is now respected. [#37](https://github.com/XanaduAI/flamingpy/pull/37)
* Decoders have become more organized and compartmentalized. [#37](https://github.com/XanaduAI/flamingpy/pull/37)
  * They are located in a directory with their name, with separate modules for decoding objects and algorithms. The latter -- `algos.py` -- contains
  a cumulative decoding function combining all the steps. This function is imported by `decoder.py`, which is now a more general module.
  * The `draw_decoding` function in `viz` can now accommodate plotting generic decoding procedures: a stabilizer graph, a syndrome plot, and the recovery.


### Documentation changes

* The documentation now mentions that `retworkx` is the default backend. [#28](https://github.com/XanaduAI/flamingpy/pull/28)

### Contributors

This release contains contributions from (in alphabetical order):

[Mikhail Andrenkov](https://github.com/Mandrenkov), [Sebastián Duque Mesa](https://github.com/sduquemesa), [Theodor Isacsson](https://github.com/thisac), [Josh Izaac](https://github.com/josh146), [Priya Nadkarni](https://github.com/PriNad), Nariman Saadatmand, [Maxime Tremblay](https://github.com/maxtremblay), [Ilan Tzitrin](https://github.com/ilan-tz)

See full commit details [here](https://github.com/XanaduAI/flamingpy/compare/v0.6.1a3...v0.7.0a4).


## Release 0.6.1a3

### New features since the last release

* Pauli noise: have added a new noise model sampling i.i.d Z error for each qubit. [#8](https://github.com/XanaduAI/flamingpy/pull/8)(backward incompatible)
* Fixed drawing of stabilizer graph for zero syndrome: [#9](https://github.com/XanaduAI/flamingpy/pull/9)(backward incompatible)
  * Previously, the drawing function for a stabilizer graph relied on a non-documented feature. That is, it was assumed that when building the matching graph, all edges of a Networkx-based stabilizer graph were assigned a weight. This, however, was not a fair assumption for many reasons.
  * As a solution, we have added a new method to the `SurfaceCode` class to draw the primal or dual stabilizer graph, which makes sure that each edge has a weight. Now, using that method, the user does not have to rely on unfair assumptions.
  * Furthermore, we added a quick check to not add any edges to the matching graph when the syndrome is trivial. In this case, the cost of decoding should be almost zero.

### Improvements

* A large number of linting corrections were made to improve the overall pylint report. These were mostly minor but essential modifications including restructuring, re-coding, optimization, updating `.pylintrc`, adding `.coveragerc`. The code quality score is improved to `A` for the released version. Check ["Files changed"](https://github.com/XanaduAI/flamingpy/pull/11/files) for details. [#11](https://github.com/XanaduAI/flamingpy/pull/11)

* `TODO` comments have been removed exclusively from files with low code quality grades. The Dev team has created tickets to be actioned for all removed TODO comments on separate (private) FlamingPy boards. [#11](https://github.com/XanaduAI/flamingpy/pull/11)

* `CONTRIBUTING.md`, `code_of_conduct.md`, and `CHANGLELOG.md` were imported and modified from the Strawberry Fields project. Dev team plans to extend these with customized details in future PRs. [#11](https://github.com/XanaduAI/flamingpy/pull/11)

### Documentation changes

* Updated old FT-Stack links in docs header to correct FlamingPy pages. [#7](https://github.com/XanaduAI/flamingpy/pull/7)
* The new Xanadu Sphinx theme has been applied. Currently, most Xanadu OSS projects include their own version of the Xanadu Sphinx theme; however, the Xanadu Sphinx Theme repository is now publicly available and is the preferred way to access the Xanadu CSS theme and Sphinx directives. [#17](https://github.com/XanaduAI/flamingpy/pull/17)
  * Deleted the `doc/xanadu_theme` directory
  * Updated `doc/requirements.txt` and `doc/conf.py` to reference and use the (centralized) Xanadu Sphinx Theme.
  * Replaced the Quantum Error Correction, Install, and FAQ static HTML files with reST ones.

### Contributors

This release contains contributions from (in alphabetical order):

[Mikhail Andrenkov](https://github.com/Mandrenkov), [Sebastián Duque Mesa](https://github.com/sduquemesa), Nariman Saadatmand, [Maxime Tremblay](https://github.com/maxtremblay), [Ilan Tzitrin](https://github.com/ilan-tz)

See full commit details [here](https://github.com/XanaduAI/flamingpy/compare/v0.4.9a1...v0.6.1a3).


## Release 0.4.9a1

### Improvements since the last release

* Relative paths cannot be used in README.md logos and were replaced with GitHub-hosted links. [#5](https://github.com/XanaduAI/flamingpy/pull/5)

* C++ imports are now placed within `try` blocks to avoid interrupting non-compiled installations, such as the ones currently used by readthedocs. [#5](https://github.com/XanaduAI/flamingpy/pull/5)

* Code coverage (quality) score was improved to a more acceptable `B-` level. [#5](https://github.com/XanaduAI/flamingpy/pull/5)

### Bug fixes

* Fixed a bug in [`pull_request_template.md`](https://github.com/XanaduAI/flamingpy/pull/2/commits/e30f2cb65daffece08b193ffc4b8fe7a8d90b90e). The template was not loading properly due to a whitespace problem. [#2](https://github.com/XanaduAI/flamingpy/pull/2)

* Fixed a bug in [`simulations.py`](flamingpy/simulations.py) and related examples. See [here](https://github.com/XanaduAI/flamingpy/commit/771b0e66e5471c3696ac2e779a2df1cc49e5e684) for commit details. [#6](https://github.com/XanaduAI/flamingpy/pull/6)

### Documentation changes

* Making Documentation more usable and consistent with other Xanadu projects [#5](https://github.com/XanaduAI/flamingpy/pull/5):
   * API details and inheritance diagrams should be now correctly displayed.
   * "Edit on Github" links were fixed
   * The general style and section structures made more consistent with the company requirements and other packages such as StrawberryFields.
   * Fixed the documentation links in `README.md`
   * Minor updates to `doc/conf.py`, `doc/dev_requirements.txt`, and `doc/Makefile`.

### Contributors

This release contains contributions from (in alphabetical order):

Nariman Saadatmand, [Ilan Tzitrin](https://github.com/ilan-tz)

See full commit details [here](https://github.com/XanaduAI/flamingpy/compare/v0.4.6a1...v0.4.9a1).


## Release 0.4.6a1

### New features since the last private release

* This is the initial public release started from the private template and our sister project [FT-Stack](https://github.com/XanaduAI/ft-stack).
* The first Cython function for Monte Carlo sampling, mostly to provide cythonization samples and testbeds, has been added. See [`cpp_mc_loop.pyx`](flamingpy/cpp/cpp_mc_loop.pyx) and [`simulations.py`](flamingpy/benchmarks/simulations.py) for details. (backward incompatible)

### Improvements

* More options for Installation from Source:
`setup.py` was updated to provide a no-compilation option for only installing (purely) Python libraries and separate options to compile `cmake` and `cython`-based codes. See the new [README.md](https://github.com/XanaduAI/ft-stack/blob/mc-cpp/README.md) for details.

### Contributors

This release contains contributions from (in alphabetical order):

Nariman Saadatmand, [Ilan Tzitrin](https://github.com/ilan-tz)<|MERGE_RESOLUTION|>--- conflicted
+++ resolved
@@ -15,23 +15,19 @@
 
 ### Bug fixes
 
-
-### Improvements
-- Added plotly backend for `draw` method of `EGraph` and `SurfaceCode` for additional interactivity. [#103](https://github.com/XanaduAI/flamingpy/pull/103)
-
-
-### Documentation changes
-
-
-### Contributors
-
-This release contains contributions from (in alphabetical order):
-
-<<<<<<< HEAD
-[Joost Bus](https://github.com/soosub), [Luis Mantilla](https://github.com/BestQuark), [Avhijit Nair](https://github.com/Avhijit-codeboy)
-=======
+* `rng` arguments are added where missing in `CVMacroLayer`. [#104](https://github.com/XanaduAI/flamingpy/pull/104)
+* Fix incompatibility between CodeFactor and pylint CI check. [#107](https://github.com/XanaduAI/flamingpy/pull/107)
+### Improvements
+
+### Documentation changes
+
+* Getting started page is now automatically run, preventing future out-of-date issues [#105](https://github.com/XanaduAI/flamingpy/pull/105)
+
+### Contributors
+
+This release contains contributions from (in alphabetical order):
+
 Nariman Saadatmand
->>>>>>> edabb7d7
 
 See full commit details ...
 
