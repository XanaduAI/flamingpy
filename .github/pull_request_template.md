<<<<<<< HEAD
## Context for changes

< Describe your changes. Make sure to include a summarized description of the changes and fixed issues in the format below consistent with `CHANGELOG.md`. You cannot place N/A here. >

- **New features**:
    * <  text goes here >
    * <  text goes here >
- **Bug fixes**: 
    * <  text goes here >
    * <  text goes here >
- **Improvements**: 
    * <  text goes here >
    * <  text goes here >
- **Documentation changes**:
    * <  text goes here >
    * <  text goes here >

## Example usage and tests

< Add some example usage and tests showing how to utilize new features and fixes; otherwise, mark N/A below. >
- [ ] Not Applicable


## Performance results justifying changes

< If you have improved a feature you should support it with some benchmarking and scaling results, plots, etc.; otherwise, mark N/A below. >
- [ ] Not Applicable

## Workflow actions and tests

< In most cases, we need a set of unit tests that automatically and comprehensively test for newly added features. Discuss existing CI tests that cover the changes or any updates to the workflow here; otherwise, mark N/A below. >

- [ ] Not Applicable


## Expected benefits and drawbacks

< Summarize your justifications for the change and its benefits. Is there any drawback that exists today with the changes or may occur in the future? You cannot place N/A here. >

**Expected benefits:**
- < text goes here >

**Possible drawbacks:**
- < text goes here >

## Related Github issues

< Explicitly, link any related issue and update the status of the relevant GitHub issue here; otherwise, mark N/A below. >
- [ ] Not Applicable

## Checklist and integration statements

- [ ] My Python and C++ codes follow this project's coding and commenting styles as indicated by existing files. Precisely, the changes conform to given `black`, `docformatter` and `pylint` configurations. 
- [ ] I have performed a self-review of these changes, checked my code (including for [codefactor](https://www.codefactor.io/repository/github/xanaduai/flamingpy/branches) compliance), and corrected misspellings to the best of my capacity. I have synced this branch with others as required.
- [ ] I have added context for corresponding changes in documentation and [`README.md`](README.md) as needed.
- [ ] I have added new workflow CI tests for corresponding changes, ensuring codecoverage is 95% or better, and these pass locally for me.
- [ ] I have updated [`CHANGELOG.md`](.github/CHANGELOG.md) following the template. I recognize that the developers may revisit [`CHANGELOG.md`](.github/CHANGELOG.md) and the versioning, and create a Special Release including my changes.
=======
## Context for changes

< Describe your changes. Make sure to include a summarized description of the changes and fixed issues in the format below consistent with `CHANGELOG.md`. You cannot place N/A here. >

- **New features**:
    * <  text goes here >
    * <  text goes here >
- **Bug fixes**: 
    * <  text goes here >
    * <  text goes here >
- **Improvements**: 
    * <  text goes here >
    * <  text goes here >
- **Documentation changes**:
    * <  text goes here >
    * <  text goes here >

## Example usage and tests

< Add some example usage and tests showing how to utilize new features and fixes; otherwise, mark N/A below. >
- [ ] Not Applicable


## Performance results justifying changes

< If you have improved a feature you should support it with some benchmarking and scaling results, plots, etc.; otherwise, mark N/A below. >
- [ ] Not Applicable

## Workflow actions and tests

< In most cases, we need a set of unit tests that automatically and comprehensively test for newly added features. Discuss existing CI tests that cover the changes or any updates to the workflow here; otherwise, mark N/A below. >

- [ ] Not Applicable


## Expected benefits and drawbacks

< Summarize your justifications for the change and its benefits. Is there any drawback that exists today with the changes or may occur in the future? You cannot place N/A here. >

**Expected benefits:**
- < text goes here >

**Possible drawbacks:**
- < text goes here >

## Related Github issues

< Explicitly, link any related issue and update the status of the relevant GitHub issue here; otherwise, mark N/A below. >
- [ ] Not Applicable

## Checklist and integration statements

- [ ] My Python and C++ codes follow this project's coding and commenting styles as indicated by existing files. Precisely, the changes conform to given `black`, `docformatter` and `pylint` configurations. 
- [ ] I have performed a self-review of these changes, checked my code (including for [codefactor](https://www.codefactor.io/repository/github/xanaduai/flamingpy/branches) compliance), and corrected misspellings to the best of my capacity. I have synced this branch with others as required.

- [ ] I have added context for corresponding changes in documentation and [`README.md`](README.md) as needed.
- [ ] I have added new workflow CI tests for corresponding changes, ensuring codecoverage is 95% or better, and these pass locally for me.
- [ ] I have updated [`CHANGELOG.md`](.github/CHANGELOG.md) following the template. I recognize that the developers may revisit [`CHANGELOG.md`](.github/CHANGELOG.md) and the versioning, and create a Special Release including my changes.
>>>>>>> 1363792c
<|MERGE_RESOLUTION|>--- conflicted
+++ resolved
@@ -1,62 +1,3 @@
-<<<<<<< HEAD
-## Context for changes
-
-< Describe your changes. Make sure to include a summarized description of the changes and fixed issues in the format below consistent with `CHANGELOG.md`. You cannot place N/A here. >
-
-- **New features**:
-    * <  text goes here >
-    * <  text goes here >
-- **Bug fixes**: 
-    * <  text goes here >
-    * <  text goes here >
-- **Improvements**: 
-    * <  text goes here >
-    * <  text goes here >
-- **Documentation changes**:
-    * <  text goes here >
-    * <  text goes here >
-
-## Example usage and tests
-
-< Add some example usage and tests showing how to utilize new features and fixes; otherwise, mark N/A below. >
-- [ ] Not Applicable
-
-
-## Performance results justifying changes
-
-< If you have improved a feature you should support it with some benchmarking and scaling results, plots, etc.; otherwise, mark N/A below. >
-- [ ] Not Applicable
-
-## Workflow actions and tests
-
-< In most cases, we need a set of unit tests that automatically and comprehensively test for newly added features. Discuss existing CI tests that cover the changes or any updates to the workflow here; otherwise, mark N/A below. >
-
-- [ ] Not Applicable
-
-
-## Expected benefits and drawbacks
-
-< Summarize your justifications for the change and its benefits. Is there any drawback that exists today with the changes or may occur in the future? You cannot place N/A here. >
-
-**Expected benefits:**
-- < text goes here >
-
-**Possible drawbacks:**
-- < text goes here >
-
-## Related Github issues
-
-< Explicitly, link any related issue and update the status of the relevant GitHub issue here; otherwise, mark N/A below. >
-- [ ] Not Applicable
-
-## Checklist and integration statements
-
-- [ ] My Python and C++ codes follow this project's coding and commenting styles as indicated by existing files. Precisely, the changes conform to given `black`, `docformatter` and `pylint` configurations. 
-- [ ] I have performed a self-review of these changes, checked my code (including for [codefactor](https://www.codefactor.io/repository/github/xanaduai/flamingpy/branches) compliance), and corrected misspellings to the best of my capacity. I have synced this branch with others as required.
-- [ ] I have added context for corresponding changes in documentation and [`README.md`](README.md) as needed.
-- [ ] I have added new workflow CI tests for corresponding changes, ensuring codecoverage is 95% or better, and these pass locally for me.
-- [ ] I have updated [`CHANGELOG.md`](.github/CHANGELOG.md) following the template. I recognize that the developers may revisit [`CHANGELOG.md`](.github/CHANGELOG.md) and the versioning, and create a Special Release including my changes.
-=======
 ## Context for changes
 
 < Describe your changes. Make sure to include a summarized description of the changes and fixed issues in the format below consistent with `CHANGELOG.md`. You cannot place N/A here. >
@@ -114,5 +55,4 @@
 
 - [ ] I have added context for corresponding changes in documentation and [`README.md`](README.md) as needed.
 - [ ] I have added new workflow CI tests for corresponding changes, ensuring codecoverage is 95% or better, and these pass locally for me.
-- [ ] I have updated [`CHANGELOG.md`](.github/CHANGELOG.md) following the template. I recognize that the developers may revisit [`CHANGELOG.md`](.github/CHANGELOG.md) and the versioning, and create a Special Release including my changes.
->>>>>>> 1363792c
+- [ ] I have updated [`CHANGELOG.md`](.github/CHANGELOG.md) following the template. I recognize that the developers may revisit [`CHANGELOG.md`](.github/CHANGELOG.md) and the versioning, and create a Special Release including my changes.