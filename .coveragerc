# .coveragerc to control coverage files
[run]
source = flamingpy


[report]
# Regexes for lines to exclude from consideration
exclude_lines =
    if __name__ == .__main__.:
<<<<<<< HEAD
    pragma: no cover
    plt.show()
=======
    except ImportError:
>>>>>>> 61c9dcc4
<|MERGE_RESOLUTION|>--- conflicted
+++ resolved
@@ -7,9 +7,6 @@
 # Regexes for lines to exclude from consideration
 exclude_lines =
     if __name__ == .__main__.:
-<<<<<<< HEAD
     pragma: no cover
     plt.show()
-=======
-    except ImportError:
->>>>>>> 61c9dcc4
+    except ImportError: