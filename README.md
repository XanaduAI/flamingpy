<<<<<<< HEAD
![flamingpy_logo_light](https://user-images.githubusercontent.com/25132802/159598111-fcf6b75a-26a0-4d24-b267-d9d7597bdf39.svg#gh-light-mode-only)
![flamingpy_logo_dark](https://user-images.githubusercontent.com/25132802/159598097-6a16733c-a954-49ba-a29c-ce469ae19fcc.svg#gh-dark-mode-only)

<p align="center">
  <!-- Tests (GitHub actions) -->
  <a href="https://github.com/XanaduAI/flamingpy/actions/workflows/build_tests.yaml">
    <img src="https://github.com/XanaduAI/flamingpy/actions/workflows/build_tests.yaml/badge.svg" />
  </a>
  <!-- ReadTheDocs -->
  <a href="https://flamingpy.readthedocs.io">
    <img src="https://img.shields.io/readthedocs/flamingpy.svg" />
  </a>
  <!-- CodeFactor -->
  <a href="https://www.codefactor.io/repository/github/xanaduai/flamingpy">
    <img src="https://img.shields.io/codefactor/grade/github/XanaduAI/flamingpy/main" />
  </a>
  <!-- CodeCov -->
  <a href="https://codecov.io/gh/XanaduAI/flamingpy">
    <img src="https://codecov.io/gh/XanaduAI/flamingpy/branch/main/graph/badge.svg?token=3FUq4JZL7X" />
  </a>
  <!-- PyPI (Python Version) -->
  <a href="https://pypi.org/project/flamingpy">
    <img src="https://img.shields.io/pypi/pyversions/flamingpy.svg" />
  </a>
  <!-- PyPI -->
  <a href="https://pypi.org/project/flamingpy">
    <img src="https://img.shields.io/pypi/v/flamingpy.svg" />
  </a>
  <!-- License -->
  <a href="https://www.apache.org/licenses/LICENSE-2.0">
    <img src="https://img.shields.io/pypi/l/flamingpy.svg?logo=apache" />
  </a>
</p>

<p align="center">
 <a href="https://flamingpy.readthedocs.io/en/latest/">FlamingPy</a> is a cross-platform Python library with a variety of backends for efficient simulations of error correction in fault-tolerant quantum computers.
</p>

## Features

<img src="https://user-images.githubusercontent.com/25132802/168440346-9e285190-9527-482e-8877-b64c348df3b5.svg" width="330px" align="right">

* Simulates error correction on combinations of CV and DV codes to obtain estimations of fault-tolerant thresholds.
* Supports encoding qubits into GKP states (more precisely, combinations of GKP and squeezed states).
* Is conveniently modularized, allowing the user to insert custom noise models, codes, decoders, backends and other features.
* Provides a host of visualization tools for ease of verifying correctness.

## Download and installation

FlamingPy requires **Python 3.8 or above**. The recommended method to download and install FlamingPy, as well as all dependencies and precompiled C++ binaries, is through `pip` and our [PyPI package](https://pypi.org/project/flamingpy). In your choice of CLI (with a Python environment activated) run the following single command:

```bash
python -m pip install flamingpy
```

#### Installation from Source (advanced users)

If you are a developer and wish to manipulate and test FlamingPy source code, you can install the project from Source. First, clone FlamingPy through the Code tab above. Then, create and activate a new virtual environment (if you prefer using an existing environment, you may need to uninstall existing FlamingPy builds). If you use **Conda**, for example, you may run the following:

```bash
conda create -n flamingpy python=3.8
conda activate flamingpy
```

Finally, change to the directory where FlamingPy was cloned and run:

```bash
python -m pip install -r dev_requirements.txt
python setup.py develop # only installs Python libraries
python setup.py build_cython --inplace # [OPTIONAL] compiles Cython-based backends
python setup.py build_cmake --inplace # [OPTIONAL] compiles CMake-based backends
```

Note you will need to remove the comments manually if you use Windows prompt. The purpose of the commands is as follows:
- The first command installs dependencies for building the project and testing purposes, and can be skipped if already satisfied. 
- The second command (develop) installs FlamingPy Python libraries without compiling the optional backends. 
- The next optional commands compile various FlamingPy backends as required (given you have appropriate compilers pre-installed). 

If you encountered **CMake** errors, you may need to (re-)install it through `conda install cmake` or other means before re-attempting the above. Furthermore, you may wish to try `conda install git` for **git**-related errors. For more detailed instructions and recommendations, including how to configure your environments, compilers and resolve errors, see our [Frequently Encountered Errors](https://flamingpy.readthedocs.io/en/latest/help/frequently_encountered_errors.html) page in the documentation.


## Getting started and basic usage

There is a vast literature available to understand the theoretical concepts behind FlamingPy. For a self-contained description, see Xanadu's [blueprint](https://quantum-journal.org/papers/q-2021-02-04-392/) for a fault-tolerant photonic quantum computer. You can also visit the documentation, which will be updated with more resources over time.

To see a sample of what FlamingPy can do, let us first import a few important objects:

```
from flamingpy.codes import SurfaceCode
from flamingpy.decoders import correct
from flamingpy.noise import CVLayer
```

Next, let us instantiate an RHG lattice -- the measurement-based version of the surface code:

```
RHG = SurfaceCode(3)
```

The integer denotes the code distance. By default, the boundaries are set to "open". Next, let us associate the nodes in the RHG lattice with CV states:

```
CVRHG = CVLayer(RHG, p_swap=0.5)
```

Now, half the lattice (on average) will be labelled a GKP state, and the other half a p-squeezed state. Next, we can apply a noise model to the states:

```
grn_model = {"noise": "grn", "delta": 0.1}
CVRHG.apply_noise(grn_model)
```

This results in Gaussian random noise model with a squeezing parameter of 0.1 to the GKP states in the lattice. We can now conduct a homodyne measurement on the lattice to measure the syndrome:

```
CVRHG.measure_hom("p", RHG.all_syndrome_inds)
```

At this point, we are ready to perform error correction on the lattice. First, we can specify some options for the decoder:

```
decoder = {"inner": "basic", "outer": "MWPM"}
```

This corresponds to a basic GKP binning function for the inner decoder, and minimum-weight perfect matching (MWPM) for the outer decoder. Lastly, we can detect and correct for errors, and print a message identifying success or failure:

```
c = correct(code=RHG, decoder=decoder)
outcome = "succeeded." * bool(c) + "failed." * (1 - bool(c))
message = "Error correction {}".format(outcome)
print(message)
```

See our [documentation](https://flamingpy.readthedocs.io/en/latest/usage/tutorials.html) for more tutorials.



<!-- ## Performance Demos -->


## Contribution

See our contributions policy and list of contributors to FlamingPy [here](https://github.com/XanaduAI/flamingpy/blob/main/.github/CONTRIBUTING.rst).


## Support

If you are having issues, please let us know by posting the issue on our GitHub issue tracker.

- **Source Code:** https://github.com/XanaduAI/flamingpy
- **Issue Tracker:** https://github.com/XanaduAI/flamingpy/issues

You can also start a general discussion and connect with our community members in our [Discussions Page](https://github.com/XanaduAI/flamingpy/discussions).


## Attribution for authors

FlamingPy is the work of [many contributors](https://github.com/XanaduAI/flamingpy/graphs/contributors). If you are doing research using FlamingPy, please cite our paper below:


> Ilan Tzitrin, Takaya Matsuura, Rafael N. Alexander, Guillaume Dauphinais, J. Eli Bourassa, Krishna K. Sabapathy, Nicolas C. Menicucci, and Ish Dhand,
> Fault-Tolerant Quantum Computation with Static Linear Optics, PRX Quantum, Vol. 2, No. 4, 2021,
> [DOI:10.1103/prxquantum.2.040353](http://dx.doi.org/10.1103/PRXQuantum.2.040353)

In addition to the authors above, the developers would like to thank Sanchit Bapat, Ashlesha Patil, Michael Vasmer, and Trevor Vincent for their contributions to the pre-release project.
## License

FlamingPy is **free** and **open source**, and released under the [Apache License, Version 2.0](http://www.apache.org/licenses/LICENSE-2.0).
=======
![flamingpy_logo_light](https://user-images.githubusercontent.com/25132802/159598111-fcf6b75a-26a0-4d24-b267-d9d7597bdf39.svg#gh-light-mode-only)
![flamingpy_logo_dark](https://user-images.githubusercontent.com/25132802/159598097-6a16733c-a954-49ba-a29c-ce469ae19fcc.svg#gh-dark-mode-only)

<p align="center">
  <!-- Tests (GitHub actions) -->
  <a href="https://github.com/XanaduAI/flamingpy/actions/workflows/build_tests.yaml">
    <img src="https://github.com/XanaduAI/flamingpy/actions/workflows/build_tests.yaml/badge.svg" />
  </a>
  <!-- ReadTheDocs -->
  <a href="https://flamingpy.readthedocs.io">
    <img src="https://img.shields.io/readthedocs/flamingpy.svg" />
  </a>
  <!-- CodeFactor -->
  <a href="https://www.codefactor.io/repository/github/xanaduai/flamingpy">
    <img src="https://img.shields.io/codefactor/grade/github/XanaduAI/flamingpy/main" />
  </a>
  <!-- CodeCov -->
  <a href="https://codecov.io/gh/XanaduAI/flamingpy">
    <img src="https://codecov.io/gh/XanaduAI/flamingpy/branch/main/graph/badge.svg?token=3FUq4JZL7X" />
  </a>
  <!-- PyPI (Python Version) -->
  <a href="https://pypi.org/project/flamingpy">
    <img src="https://img.shields.io/pypi/pyversions/flamingpy.svg" />
  </a>
  <!-- PyPI -->
  <a href="https://pypi.org/project/flamingpy">
    <img src="https://img.shields.io/pypi/v/flamingpy.svg" />
  </a>
  <!-- License -->
  <a href="https://www.apache.org/licenses/LICENSE-2.0">
    <img src="https://img.shields.io/pypi/l/flamingpy.svg?logo=apache" />
  </a>
</p>

<p align="center">
 <a href="https://flamingpy.readthedocs.io/en/latest/">FlamingPy</a> is a cross-platform Python library with a variety of backends for efficient simulations of error correction in fault-tolerant quantum computers.
</p>

## Features

<img src="https://user-images.githubusercontent.com/25132802/168440346-9e285190-9527-482e-8877-b64c348df3b5.svg" width="330px" align="right">

* Simulates error correction on combinations of continuous-variable (CV) and discrete-variable (DV) codes to obtain estimations of fault-tolerant thresholds.
* Supports encoding qubits into GKP states (more precisely, combinations of GKP and squeezed states).
* Is conveniently modularized, allowing the user to insert custom noise models, codes, decoders, backends and other features.
* Provides a host of visualization tools for ease of verifying correctness.

## Download and installation

FlamingPy requires **Python 3.8 or above**. The recommended method to download and install FlamingPy, as well as all dependencies and precompiled C++ binaries, is through `pip` and our [PyPI package](https://pypi.org/project/flamingpy). In your choice of CLI (with a Python environment activated) run the following single command:

```bash
python -m pip install flamingpy
```

#### Installation from Source (advanced users)

If you are a developer and wish to manipulate and test FlamingPy source code, you can install the project from Source. First, clone FlamingPy through the Code tab above. Then, create and activate a new virtual environment (if you prefer using an existing environment, you may need to uninstall existing FlamingPy builds). If you use **Conda**, for example, you may run the following:

```bash
conda create -n flamingpy python=3.8
conda activate flamingpy
```

Finally, change to the directory where FlamingPy was cloned and run:

```bash
python -m pip install -r dev_requirements.txt
python setup.py develop # only installs Python libraries
python setup.py build_cython --inplace # [OPTIONAL] compiles Cython-based backends
python setup.py build_cmake --inplace # [OPTIONAL] compiles CMake-based backends
```

Note you will need to remove the comments manually if you use Windows prompt. The purpose of the commands is as follows:
- The first command installs dependencies for building the project and testing purposes, and can be skipped if already satisfied. 
- The second command (develop) installs FlamingPy Python libraries without compiling the optional backends. 
- The next optional commands compile various FlamingPy backends as required (given you have appropriate compilers pre-installed). 

If you encountered **CMake** errors, you may need to (re-)install it through `conda install cmake` or other means before re-attempting the above. Furthermore, you may wish to try `conda install git` for **git**-related errors. For more detailed instructions and recommendations, including how to configure your environments, compilers and resolve errors, see our [Frequently Encountered Errors](https://flamingpy.readthedocs.io/en/latest/help/frequently_encountered_errors.html) page in the documentation.


## Getting started and basic usage

There is a vast literature available to understand the theoretical concepts behind FlamingPy. For a self-contained description, see Xanadu's [blueprint](https://quantum-journal.org/papers/q-2021-02-04-392/) for a fault-tolerant photonic quantum computer. You can also visit the documentation, which will be updated with more resources over time.

To see a sample of what FlamingPy can do, let us first import a few important objects:

```
from flamingpy.codes import SurfaceCode
from flamingpy.cv.ops import CVLayer
from flamingpy.decoders import correct
```

Next, let us instantiate an RHG lattice -- the measurement-based version of the surface code:

```
RHG = SurfaceCode(3)
```

The integer denotes the code distance. By default, the boundaries are set to "open". Next, let us associate the nodes in the RHG lattice with CV states:

```
CVRHG = CVLayer(RHG, p_swap=0.5)
```

Now, half the lattice (on average) will be labelled a GKP state, and the other half a p-squeezed state. Next, we can apply a noise model to the states:

```
grn_model = {"noise": "grn", "delta": 0.1}
CVRHG.apply_noise(grn_model)
```

This results in Gaussian random noise model with a squeezing parameter of 0.1 to the GKP states in the lattice. We can now conduct a homodyne measurement on the lattice to measure the syndrome:

```
CVRHG.measure_hom("p", RHG.all_syndrome_inds)
```

At this point, we are ready to perform error correction on the lattice. First, we can specify some options for the decoder:

```
decoder = {"inner": "basic", "outer": "MWPM"}
```

This corresponds to a basic GKP binning function for the inner decoder, and minimum-weight perfect matching (MWPM) for the outer decoder. Lastly, we can detect and correct for errors, and print a message identifying success or failure:

```
c = correct(code=RHG, decoder=decoder)
outcome = "succeeded." * bool(c) + "failed." * (1 - bool(c))
message = "Error correction {}".format(outcome)
print(message)
```

See our [documentation](https://flamingpy.readthedocs.io/en/latest/usage/tutorials.html) for more tutorials.



<!-- ## Performance Demos -->


## Contribution

See our contributions policy and list of contributors to FlamingPy [here](https://github.com/XanaduAI/flamingpy/blob/main/.github/CONTRIBUTING.rst).


## Support

If you are having issues, please let us know by posting the issue on our GitHub issue tracker.

- **Source Code:** https://github.com/XanaduAI/flamingpy
- **Issue Tracker:** https://github.com/XanaduAI/flamingpy/issues

You can also start a general discussion and connect with our community members in our [Discussions Page](https://github.com/XanaduAI/flamingpy/discussions).


## Attribution for authors

FlamingPy is the work of [many contributors](https://github.com/XanaduAI/flamingpy/graphs/contributors). If you are doing research using FlamingPy, please cite our paper below:


> Ilan Tzitrin, Takaya Matsuura, Rafael N. Alexander, Guillaume Dauphinais, J. Eli Bourassa, Krishna K. Sabapathy, Nicolas C. Menicucci, and Ish Dhand,
> Fault-Tolerant Quantum Computation with Static Linear Optics, PRX Quantum, Vol. 2, No. 4, 2021,
> [DOI:10.1103/prxquantum.2.040353](http://dx.doi.org/10.1103/PRXQuantum.2.040353)

In addition to the authors above, the developers would like to thank Sanchit Bapat, Ashlesha Patil, Michael Vasmer, and Trevor Vincent for their contributions to the pre-release project.
## License

FlamingPy is **free** and **open source**, and released under the [Apache License, Version 2.0](http://www.apache.org/licenses/LICENSE-2.0).
>>>>>>> 48e4767f
<|MERGE_RESOLUTION|>--- conflicted
+++ resolved
@@ -1,4 +1,3 @@
-<<<<<<< HEAD
 ![flamingpy_logo_light](https://user-images.githubusercontent.com/25132802/159598111-fcf6b75a-26a0-4d24-b267-d9d7597bdf39.svg#gh-light-mode-only)
 ![flamingpy_logo_dark](https://user-images.githubusercontent.com/25132802/159598097-6a16733c-a954-49ba-a29c-ce469ae19fcc.svg#gh-dark-mode-only)
 
@@ -41,7 +40,7 @@
 
 <img src="https://user-images.githubusercontent.com/25132802/168440346-9e285190-9527-482e-8877-b64c348df3b5.svg" width="330px" align="right">
 
-* Simulates error correction on combinations of CV and DV codes to obtain estimations of fault-tolerant thresholds.
+* Simulates error correction on combinations of continuous-variable (CV) and discrete-variable (DV) codes to obtain estimations of fault-tolerant thresholds.
 * Supports encoding qubits into GKP states (more precisely, combinations of GKP and squeezed states).
 * Is conveniently modularized, allowing the user to insert custom noise models, codes, decoders, backends and other features.
 * Provides a host of visualization tools for ease of verifying correctness.
@@ -166,174 +165,4 @@
 In addition to the authors above, the developers would like to thank Sanchit Bapat, Ashlesha Patil, Michael Vasmer, and Trevor Vincent for their contributions to the pre-release project.
 ## License
 
-FlamingPy is **free** and **open source**, and released under the [Apache License, Version 2.0](http://www.apache.org/licenses/LICENSE-2.0).
-=======
-![flamingpy_logo_light](https://user-images.githubusercontent.com/25132802/159598111-fcf6b75a-26a0-4d24-b267-d9d7597bdf39.svg#gh-light-mode-only)
-![flamingpy_logo_dark](https://user-images.githubusercontent.com/25132802/159598097-6a16733c-a954-49ba-a29c-ce469ae19fcc.svg#gh-dark-mode-only)
-
-<p align="center">
-  <!-- Tests (GitHub actions) -->
-  <a href="https://github.com/XanaduAI/flamingpy/actions/workflows/build_tests.yaml">
-    <img src="https://github.com/XanaduAI/flamingpy/actions/workflows/build_tests.yaml/badge.svg" />
-  </a>
-  <!-- ReadTheDocs -->
-  <a href="https://flamingpy.readthedocs.io">
-    <img src="https://img.shields.io/readthedocs/flamingpy.svg" />
-  </a>
-  <!-- CodeFactor -->
-  <a href="https://www.codefactor.io/repository/github/xanaduai/flamingpy">
-    <img src="https://img.shields.io/codefactor/grade/github/XanaduAI/flamingpy/main" />
-  </a>
-  <!-- CodeCov -->
-  <a href="https://codecov.io/gh/XanaduAI/flamingpy">
-    <img src="https://codecov.io/gh/XanaduAI/flamingpy/branch/main/graph/badge.svg?token=3FUq4JZL7X" />
-  </a>
-  <!-- PyPI (Python Version) -->
-  <a href="https://pypi.org/project/flamingpy">
-    <img src="https://img.shields.io/pypi/pyversions/flamingpy.svg" />
-  </a>
-  <!-- PyPI -->
-  <a href="https://pypi.org/project/flamingpy">
-    <img src="https://img.shields.io/pypi/v/flamingpy.svg" />
-  </a>
-  <!-- License -->
-  <a href="https://www.apache.org/licenses/LICENSE-2.0">
-    <img src="https://img.shields.io/pypi/l/flamingpy.svg?logo=apache" />
-  </a>
-</p>
-
-<p align="center">
- <a href="https://flamingpy.readthedocs.io/en/latest/">FlamingPy</a> is a cross-platform Python library with a variety of backends for efficient simulations of error correction in fault-tolerant quantum computers.
-</p>
-
-## Features
-
-<img src="https://user-images.githubusercontent.com/25132802/168440346-9e285190-9527-482e-8877-b64c348df3b5.svg" width="330px" align="right">
-
-* Simulates error correction on combinations of continuous-variable (CV) and discrete-variable (DV) codes to obtain estimations of fault-tolerant thresholds.
-* Supports encoding qubits into GKP states (more precisely, combinations of GKP and squeezed states).
-* Is conveniently modularized, allowing the user to insert custom noise models, codes, decoders, backends and other features.
-* Provides a host of visualization tools for ease of verifying correctness.
-
-## Download and installation
-
-FlamingPy requires **Python 3.8 or above**. The recommended method to download and install FlamingPy, as well as all dependencies and precompiled C++ binaries, is through `pip` and our [PyPI package](https://pypi.org/project/flamingpy). In your choice of CLI (with a Python environment activated) run the following single command:
-
-```bash
-python -m pip install flamingpy
-```
-
-#### Installation from Source (advanced users)
-
-If you are a developer and wish to manipulate and test FlamingPy source code, you can install the project from Source. First, clone FlamingPy through the Code tab above. Then, create and activate a new virtual environment (if you prefer using an existing environment, you may need to uninstall existing FlamingPy builds). If you use **Conda**, for example, you may run the following:
-
-```bash
-conda create -n flamingpy python=3.8
-conda activate flamingpy
-```
-
-Finally, change to the directory where FlamingPy was cloned and run:
-
-```bash
-python -m pip install -r dev_requirements.txt
-python setup.py develop # only installs Python libraries
-python setup.py build_cython --inplace # [OPTIONAL] compiles Cython-based backends
-python setup.py build_cmake --inplace # [OPTIONAL] compiles CMake-based backends
-```
-
-Note you will need to remove the comments manually if you use Windows prompt. The purpose of the commands is as follows:
-- The first command installs dependencies for building the project and testing purposes, and can be skipped if already satisfied. 
-- The second command (develop) installs FlamingPy Python libraries without compiling the optional backends. 
-- The next optional commands compile various FlamingPy backends as required (given you have appropriate compilers pre-installed). 
-
-If you encountered **CMake** errors, you may need to (re-)install it through `conda install cmake` or other means before re-attempting the above. Furthermore, you may wish to try `conda install git` for **git**-related errors. For more detailed instructions and recommendations, including how to configure your environments, compilers and resolve errors, see our [Frequently Encountered Errors](https://flamingpy.readthedocs.io/en/latest/help/frequently_encountered_errors.html) page in the documentation.
-
-
-## Getting started and basic usage
-
-There is a vast literature available to understand the theoretical concepts behind FlamingPy. For a self-contained description, see Xanadu's [blueprint](https://quantum-journal.org/papers/q-2021-02-04-392/) for a fault-tolerant photonic quantum computer. You can also visit the documentation, which will be updated with more resources over time.
-
-To see a sample of what FlamingPy can do, let us first import a few important objects:
-
-```
-from flamingpy.codes import SurfaceCode
-from flamingpy.cv.ops import CVLayer
-from flamingpy.decoders import correct
-```
-
-Next, let us instantiate an RHG lattice -- the measurement-based version of the surface code:
-
-```
-RHG = SurfaceCode(3)
-```
-
-The integer denotes the code distance. By default, the boundaries are set to "open". Next, let us associate the nodes in the RHG lattice with CV states:
-
-```
-CVRHG = CVLayer(RHG, p_swap=0.5)
-```
-
-Now, half the lattice (on average) will be labelled a GKP state, and the other half a p-squeezed state. Next, we can apply a noise model to the states:
-
-```
-grn_model = {"noise": "grn", "delta": 0.1}
-CVRHG.apply_noise(grn_model)
-```
-
-This results in Gaussian random noise model with a squeezing parameter of 0.1 to the GKP states in the lattice. We can now conduct a homodyne measurement on the lattice to measure the syndrome:
-
-```
-CVRHG.measure_hom("p", RHG.all_syndrome_inds)
-```
-
-At this point, we are ready to perform error correction on the lattice. First, we can specify some options for the decoder:
-
-```
-decoder = {"inner": "basic", "outer": "MWPM"}
-```
-
-This corresponds to a basic GKP binning function for the inner decoder, and minimum-weight perfect matching (MWPM) for the outer decoder. Lastly, we can detect and correct for errors, and print a message identifying success or failure:
-
-```
-c = correct(code=RHG, decoder=decoder)
-outcome = "succeeded." * bool(c) + "failed." * (1 - bool(c))
-message = "Error correction {}".format(outcome)
-print(message)
-```
-
-See our [documentation](https://flamingpy.readthedocs.io/en/latest/usage/tutorials.html) for more tutorials.
-
-
-
-<!-- ## Performance Demos -->
-
-
-## Contribution
-
-See our contributions policy and list of contributors to FlamingPy [here](https://github.com/XanaduAI/flamingpy/blob/main/.github/CONTRIBUTING.rst).
-
-
-## Support
-
-If you are having issues, please let us know by posting the issue on our GitHub issue tracker.
-
-- **Source Code:** https://github.com/XanaduAI/flamingpy
-- **Issue Tracker:** https://github.com/XanaduAI/flamingpy/issues
-
-You can also start a general discussion and connect with our community members in our [Discussions Page](https://github.com/XanaduAI/flamingpy/discussions).
-
-
-## Attribution for authors
-
-FlamingPy is the work of [many contributors](https://github.com/XanaduAI/flamingpy/graphs/contributors). If you are doing research using FlamingPy, please cite our paper below:
-
-
-> Ilan Tzitrin, Takaya Matsuura, Rafael N. Alexander, Guillaume Dauphinais, J. Eli Bourassa, Krishna K. Sabapathy, Nicolas C. Menicucci, and Ish Dhand,
-> Fault-Tolerant Quantum Computation with Static Linear Optics, PRX Quantum, Vol. 2, No. 4, 2021,
-> [DOI:10.1103/prxquantum.2.040353](http://dx.doi.org/10.1103/PRXQuantum.2.040353)
-
-In addition to the authors above, the developers would like to thank Sanchit Bapat, Ashlesha Patil, Michael Vasmer, and Trevor Vincent for their contributions to the pre-release project.
-## License
-
-FlamingPy is **free** and **open source**, and released under the [Apache License, Version 2.0](http://www.apache.org/licenses/LICENSE-2.0).
->>>>>>> 48e4767f
+FlamingPy is **free** and **open source**, and released under the [Apache License, Version 2.0](http://www.apache.org/licenses/LICENSE-2.0).