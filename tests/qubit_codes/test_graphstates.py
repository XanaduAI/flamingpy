--- conflicted
+++ resolved
@@ -19,11 +19,6 @@
 
 import networkx as nx
 import numpy as np
-<<<<<<< HEAD
-from numpy.random import default_rng as rng
-=======
-import numpy.random as rand
->>>>>>> 5f87f88f
 import pytest
 
 from flamingpy.codes.graphs import EGraph
