# Copyright 2022 Xanadu Quantum Technologies Inc.

# Licensed under the Apache License, Version 2.0 (the "License");
# you may not use this file except in compliance with the License.
# You may obtain a copy of the License at

#     http://www.apache.org/licenses/LICENSE-2.0

# Unless required by applicable law or agreed to in writing, software
# distributed under the License is distributed on an "AS IS" BASIS,
# WITHOUT WARRANTIES OR CONDITIONS OF ANY KIND, either express or implied.
# See the License for the specific language governing permissions and
# limitations under the License.
"""Check that we can run all the example and benchmark files without showing
the plots."""

# pylint: disable=import-outside-toplevel,unused-import

import pytest
from flamingpy.codes import alternating_polarity


@pytest.mark.parametrize("noise", ["cv", "dv"])
<<<<<<< HEAD
@pytest.mark.parametrize("polarity", [None, alternating_polarity])
def test_decoder_example(noise, polarity):
=======
@pytest.mark.parametrize("decoder", ["MWPM", "UF"])
def test_decoder_example(noise, decoder):
>>>>>>> 96da62b5
    """Simple test for the decoding module in flamingpy.examples."""
    from flamingpy.examples.decoding import decode_surface_code

    distance = 3
    boundaries = "open"
    ec = "primal"

<<<<<<< HEAD
    decode_surface_code(distance, boundaries, ec, noise, polarity, draw=True)
=======
    result = decode_surface_code(distance, boundaries, ec, noise, decoder, draw=True)
    assert result.__class__.__name__ == "bool_"
>>>>>>> 96da62b5


def test_decoding_benchmark():
    """Simple test for the decoding module in flamingpy.benchmarks."""
    from flamingpy.benchmarks import decoding as dc_benchmarks


def test_gkp_example():
    """Simple test for the gkp module in flamingpy.examples."""
    from flamingpy.examples import gkp


def test_graphstates_example():
    """Simple test for the graphstates module in flamingpy.examples."""
    from flamingpy.examples import graphstates


def test_macro_reduce_example():
    """Simple test for the macro_reduce module in flamingpy.examples."""
    from flamingpy.examples import macro_reduce


@pytest.mark.parametrize("boundaries", ["periodic", "open"])
def test_surface_code_example(boundaries):
    """Simple test for the surface_code module in flamingpy.examples."""
    from flamingpy.examples.surface_code import illustrate_surface_code

    d = 2
    err = "primal"
    polarity = None
    illustrate_surface_code(d, boundaries, err, polarity, show=False)


def test_lemon_benchmark():
    """Simple test for the lemon module in flamingpy.benchmarks."""
    from flamingpy.benchmarks import lemon


def test_matching_benchmark():
    """Simple test for the matching module in flamingpy.benchmarks."""
    from flamingpy.benchmarks import matching


def test_shortest_path_benchmark():
    """Simple test for the shortest_path module in flamingpy.benchmarks."""
    from flamingpy.benchmarks import shortest_path<|MERGE_RESOLUTION|>--- conflicted
+++ resolved
@@ -21,13 +21,8 @@
 
 
 @pytest.mark.parametrize("noise", ["cv", "dv"])
-<<<<<<< HEAD
-@pytest.mark.parametrize("polarity", [None, alternating_polarity])
-def test_decoder_example(noise, polarity):
-=======
 @pytest.mark.parametrize("decoder", ["MWPM", "UF"])
 def test_decoder_example(noise, decoder):
->>>>>>> 96da62b5
     """Simple test for the decoding module in flamingpy.examples."""
     from flamingpy.examples.decoding import decode_surface_code
 
@@ -35,12 +30,9 @@
     boundaries = "open"
     ec = "primal"
 
-<<<<<<< HEAD
-    decode_surface_code(distance, boundaries, ec, noise, polarity, draw=True)
-=======
     result = decode_surface_code(distance, boundaries, ec, noise, decoder, draw=True)
     assert result.__class__.__name__ == "bool_"
->>>>>>> 96da62b5
+
 
 
 def test_decoding_benchmark():
