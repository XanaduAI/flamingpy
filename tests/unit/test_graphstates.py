# Copyright 2022 Xanadu Quantum Technologies Inc.

# Licensed under the Apache License, Version 2.0 (the "License");
# you may not use this file except in compliance with the License.
# You may obtain a copy of the License at

#     http://www.apache.org/licenses/LICENSE-2.0

# Unless required by applicable law or agreed to in writing, software
# distributed under the License is distributed on an "AS IS" BASIS,
# WITHOUT WARRANTIES OR CONDITIONS OF ANY KIND, either express or implied.
# See the License for the specific language governing permissions and
# limitations under the License.
""""Unit tests for the graph state classes in the graphstates module."""

<<<<<<< HEAD
# pylint: disable=no-self-use,protected-access,redefined-outer-name
=======
# pylint: disable=redefined-outer-name,protected-access,no-self-use
>>>>>>> caf8d47b

import string

import networkx as nx
import numpy as np
import numpy.random as rand
from numpy.random import default_rng as rng
import pytest
import scipy.sparse as sp

from flamingpy.codes.graphs import EGraph
from flamingpy.cv.ops import CVLayer, SCZ_mat, SCZ_apply

# A NetworkX random graph of size N for use in this module.
N = 20


@pytest.fixture(scope="module", params=[N])
def random_graph(request):
    """A convenience function to initialize random EGraphs for use in this
    module."""
    n = request.param
    G = nx.fast_gnp_random_graph(n, 0.5)
    G_adj = nx.to_numpy_array(G)
    G_adj_sparse = nx.to_scipy_sparse_array(G)
    return EGraph(G), G_adj, G_adj_sparse


def noise_model(delta, order):
    """A convenience function for outputing a noise model dictionary."""
    return {"noise": "grn", "delta": delta, "sampling_order": order}


class TestEGraph:
    """Tests for EGraphs."""

    def test_init(self, random_graph):
        """Check that the adjacency matrix of the random graph matches the
        adjancency matrix of the EGraph."""
        E = EGraph(random_graph[0])
        E_array = nx.to_numpy_array(E)
        assert np.all(random_graph[1] == E_array)

    def test_index(self, random_graph):
        """Tests a graph with nodes from a shuffled alphabet."""
        alph = list(string.ascii_lowercase)
        rand.shuffle(alph)
        reduced_alph = alph[:N]
        label_dict = dict(zip(range(N), reduced_alph))
        H = nx.relabel_nodes(random_graph[0], label_dict)
        E = EGraph(H)
        E.index_generator()
        # assert list(E.to_indices.keys()) == sorted(reduced_alph)
        # Adjacency matrix of H with rows/columns arranged according
        # to the sorted alphabet should equal to the adjacency matrix
        # of E.
        H_adj = nx.to_numpy_array(H, nodelist=sorted(reduced_alph))
        E.adj_generator(sparse=False)
        E_adj = E.adj_mat
        assert np.array_equal(H_adj, E_adj)

    # def test_macronode(self):
    # pass

    # def test_slice_coords(self):
    # pass

    # def test_draw(self):
    # pass


class TestCVHelpers:
    """Tests for CVLayer helper functions."""

    @pytest.mark.parametrize(
        "sparse, expected_out_type", [(True, sp.coo_matrix), (False, np.ndarray)]
    )
    def test_SCZ_mat_sparse_param(self, random_graph, sparse, expected_out_type):
        """Tests the SCZ_mat function outputs sparse or dense arrays."""
        SCZ = SCZ_mat(random_graph[2], sparse=sparse)
        assert isinstance(SCZ, expected_out_type)

    def test_SCZ_mat(self, random_graph):
        """Tests the SCZ_mat function."""
        SCZ = SCZ_mat(random_graph[1])
        SCZ_sparse = SCZ_mat(random_graph[2])
        # Check if SCZ_mat adjusts type of output matrix based on
        # type of input.
        assert isinstance(SCZ, np.ndarray)
        assert isinstance(SCZ_sparse, sp.coo_matrix)
        # Check that structure of SCZ matrix is correct.
        for mat in (SCZ, SCZ_sparse.toarray()):
            assert np.array_equal(mat[:N, :N], np.identity(N))
            assert np.array_equal(mat[:N, N:], np.zeros((N, N)))
            assert np.array_equal(mat[N:, :N], random_graph[1])
            assert np.array_equal(mat[N:, N:], np.identity(N))

    @pytest.mark.parametrize("one_shot", [True, False])
    def test_SCZ_apply(self, random_graph, one_shot):
        """test SCZ application with `one_shot` parameter"""
        delta = rng().random()
        model_init = noise_model(delta, "initial")
        model_fin = noise_model(delta, "final")

        n = len(random_graph[0])
        G = CVLayer(random_graph[0])
        G.apply_noise(model_init)
        init_noise_all_GKP = np.full(2 * n, (delta / 2) ** 0.5, dtype=np.float32)
        assert np.array_equal(G._init_noise, init_noise_all_GKP)

        G.apply_noise(model_fin)
        noise_cov_all_GKP = SCZ_apply(G._adj, np.diag(init_noise_all_GKP) ** 2, one_shot=one_shot)
        assert np.array_equal(G._noise_cov.toarray(), noise_cov_all_GKP)


class TestCVLayer:
    """Tests for functions in the CVLayer class."""

    def test_empty_init(self, random_graph):
        """Test the empty initialization of an EGraph."""
        G = CVLayer(random_graph[0], states=None)
        G_array = nx.to_numpy_array(G.egraph)
        H = CVLayer(EGraph(random_graph[0]), states=None)
        H_array = nx.to_numpy_array(H.egraph)
        # Check that the _N attribute is populated with the number
        # of nodes in the random graph.
        assert G._N == len(random_graph[0])
        # Check that instantiating a CVLayer with an EGraph or with
        # a regular NetworkX graph has the same effect.
        assert np.array_equal(random_graph[1], H_array)
        assert np.array_equal(random_graph[1], G_array)

    def test_all_GKP_init(self, random_graph):
        """Test the all-GKP initialization of EGraph."""
        G = CVLayer(random_graph[0])
        n = len(random_graph[0])
        for node in G.egraph:
            assert G.egraph.nodes[node]["state"] == "GKP"
        assert len(G._states["p"]) == 0
        assert len(G.p_inds) == 0
        assert np.array_equal(G._states["GKP"], np.arange(n))
        assert np.array_equal(G.GKP_inds, np.arange(n))

    @pytest.mark.parametrize("p_swap", [0, rng().random(), 1])
    def test_hybridize(self, random_graph, p_swap):
        """Test whether CVLayer properly populates p-squeezed states for non-
        zero p-swap."""
        n = len(random_graph[0])
        # Test all-p case
        G = CVLayer(random_graph[0], p_swap=1)
        for node in G.egraph:
            assert G.egraph.nodes[node]["state"] == "p"
        assert len(G._states["GKP"]) == 0
        assert np.array_equal(G._states["p"], np.arange(n))
        # Test various swap-out probabilities; mean p population
        # should be close to p_swap parameter, within tolerance.
        p_list = []
        for _ in range(1000):
            G = CVLayer(random_graph[0], p_swap=p_swap)
            p_list += [len(G._states["p"]) / n]
        p_prob = sum(p_list) / 1000
        assert np.isclose(p_prob, p_swap, rtol=1e-1)

    def test_state_indices(self, random_graph):
        """Test that _states, p_inds, and GKP_inds are populated with the
        correct indices."""
        n = len(random_graph[0])
        num_ps = rng().integers(n)
        p_inds = rng().choice(n, num_ps, replace=False)
        gkp_inds = list(set(np.arange(n)) - set(p_inds))
        G = CVLayer(random_graph[0], states={"p": p_inds})
        assert np.array_equal(G._states.get("p"), p_inds)
        assert np.array_equal(G._states.get("GKP"), gkp_inds)
        assert np.array_equal(G.p_inds, p_inds)
        assert np.array_equal(G.GKP_inds, gkp_inds)

    @pytest.mark.parametrize("order", ["initial", "final", "two-step"])
    def test_apply_noise(self, random_graph, order):
        """Check _delta, _sampling_order attributes with default noise
        model."""
        G = CVLayer(random_graph[0])
        G.apply_noise()
        assert G._delta == 0.01
        assert G._sampling_order == "initial"
        # Check supplied noise model
        H = CVLayer(random_graph[0])
        delta = rng().random()
        H.apply_noise(noise_model(delta=delta, order=order))
        assert H._delta == delta
        assert H._sampling_order == order

    def test_grn_model(self, random_graph):
        """Compare expected noise objects (quadratures, covariance matrix) with
        those obtained through supplying the grn_model dictionary with
        different parameters."""
        delta = rng().random()
        model_init = noise_model(delta, "initial")
        model_fin = noise_model(delta, "final")
        model_two_step = noise_model(delta, "two-step")

        n = len(random_graph[0])
        G = CVLayer(random_graph[0])
        H = CVLayer(random_graph[0], p_swap=1)
        G.apply_noise(model_init)
        H.apply_noise(model_init)
        init_noise_all_GKP = np.full(2 * n, (delta / 2) ** 0.5, dtype=np.float32)
        init_noise_all_p = np.array(
            [1 / (2 * delta) ** 0.5] * n + [(delta / 2) ** 0.5] * n, dtype=np.float32
        )
        assert np.array_equal(G._init_noise, init_noise_all_GKP)
        assert np.array_equal(H._init_noise, init_noise_all_p)

        G.apply_noise(model_fin)
        H.apply_noise(model_fin)
        noise_cov_all_GKP = SCZ_apply(G._adj, np.diag(init_noise_all_GKP) ** 2)
        noise_cov_all_p = SCZ_apply(H._adj, np.diag(init_noise_all_p) ** 2)
        assert np.array_equal(G._noise_cov.toarray(), noise_cov_all_GKP)
        assert np.array_equal(H._noise_cov.toarray(), noise_cov_all_p)

        G.apply_noise(model_two_step)
        H.apply_noise(model_two_step)
        assert np.max(H._init_quads[:n]) <= 2 * np.sqrt(np.pi)
        assert np.min(H._init_quads[:n]) >= 0
        assert np.isclose(np.max(G._init_quads[:n]), np.sqrt(np.pi))
        assert np.isclose(np.min(G._init_quads[:n]), 0)

    @pytest.mark.parametrize("order", ["initial", "final"])
    def test_measure_hom(self, random_graph, order):
        """Test closeness of average homodyne outcomes value to 0 in the all-
        GKP high-squeezing limit."""
        n = len(random_graph[0])
        G = CVLayer(random_graph[0])
        delta = 0.0001
        G.apply_noise(noise_model(delta=delta, order=order))
        G.measure_hom("p")
        G.measure_hom("q")
        outcomes_p = []
        outcomes_q = []
        for node in G.egraph:
            outcomes_p += [G.egraph.nodes[node]["hom_val_p"]]
            outcomes_q += [G.egraph.nodes[node]["hom_val_q"]]
        assert np.isclose(sum(outcomes_p) / n, 0, atol=1e-1)
        assert np.isclose(sum(outcomes_q) / n, 0, atol=1e-1)
        # TODO: test two-step sampling

    # def test_eval_Z_probs(self, random_graph):
    #     """Test that p_phase and p_phase_cond attribute get populated when
    #     phase error probabilities are evaluated."""
    #     pass
    #     G = CVLayer(random_graph[0])
    #     G.apply_noise(noise_model(delta=rng().random(), order="final"))
    #     G.measure_hom("p")
    #     G.eval_Z_probs()
    #     G.eval_Z_probs(cond=True)
    #     for node in G.egraph:
    #         assert "p_phase" in G.egraph.nodes[node]
    #         assert "p_phase_cond" in G.egraph.nodes[node]<|MERGE_RESOLUTION|>--- conflicted
+++ resolved
@@ -13,11 +13,7 @@
 # limitations under the License.
 """"Unit tests for the graph state classes in the graphstates module."""
 
-<<<<<<< HEAD
-# pylint: disable=no-self-use,protected-access,redefined-outer-name
-=======
 # pylint: disable=redefined-outer-name,protected-access,no-self-use
->>>>>>> caf8d47b
 
 import string
 
