# Copyright 2022 Xanadu Quantum Technologies Inc.

# Licensed under the Apache License, Version 2.0 (the "License");
# you may not use this file except in compliance with the License.
# You may obtain a copy of the License at

#     http://www.apache.org/licenses/LICENSE-2.0

# Unless required by applicable law or agreed to in writing, software
# distributed under the License is distributed on an "AS IS" BASIS,
# WITHOUT WARRANTIES OR CONDITIONS OF ANY KIND, either express or implied.
# See the License for the specific language governing permissions and
# limitations under the License.
""""Unit tests for functions in the viz module."""
import math

import numpy as np
from numpy.random import default_rng as rng
import pytest
import matplotlib
import matplotlib.pyplot as plt

<<<<<<< HEAD

from flamingpy.utils import viz
=======
from flamingpy.utils.viz import to_pi_string, draw_EGraph
>>>>>>> 1363792c
from flamingpy.codes.graphs import EGraph
from flamingpy.codes import SurfaceCode


def test_to_pi_string():
    """Test for the convenience function to_pi_string."""
    # Test +- sqrt(pi) and sqrt(pi)/2.
    assert viz.to_pi_string(np.sqrt(np.pi)) == "$\\sqrt{\\pi}$"
    assert viz.to_pi_string(-np.sqrt(np.pi)) == "$-\\sqrt{\\pi}$"
    assert viz.to_pi_string(np.sqrt(np.pi) / 2) == "$\\sqrt{\\pi}/2$"
    assert viz.to_pi_string(-np.sqrt(np.pi) / 2) == "$-\\sqrt{\\pi}/2$"

    # Test random odd integer multiples of sqrt(pi)/2, eccept 1 and -1
    odd_int = (2 * rng().integers(2, 25) - 1) * (-1) ** rng().integers(2)
    assert viz.to_pi_string(odd_int * np.sqrt(np.pi) / 2) == "${}\\sqrt{{\\pi}}/2$".format(odd_int)

    #  Test random even multiples of sqrt(pi).
    even_int = odd_int + 1
    assert viz.to_pi_string(even_int * np.sqrt(np.pi)) == "${}\\sqrt{{\\pi}}$".format(even_int)

    # Check everything else converted into a str.
    rand_numb = rng().random()
    rand_d = rng().integers(2, 25)
    if not np.isclose(math.remainder(rand_numb, np.sqrt(np.pi) / 2), 0):
        assert viz.to_pi_string(rand_numb, d=rand_d) == "{:.{}f}".format(rand_numb, rand_d)

    # Test for tex=False
    assert viz.to_pi_string(-np.sqrt(np.pi) / 2, tex=False) == "-\\sqrt{\\pi}/2"


class TestDrawEGraph:
    """Tests for visualizing EGraphs."""

    def test_draw_egraph_bell(self):
        """Test for the draw method of EGraph of Bell state."""
        # Bell state EGraph
        edge = [(0, 0, 0), (0, 0, 1)]
        bell_state = EGraph()
        bell_state.add_edge(*edge, color="MidnightBlue")

<<<<<<< HEAD
    # Test for drawing the EGraph
    _, a = viz.draw_EGraph(bell_state)
    plt.close()
=======
        # Test for drawing the EGraph
        _, a = draw_EGraph(bell_state)
        plt.close()
>>>>>>> 1363792c

        assert len(a.get_xticks()) == 1
        assert a.get_xlim() == (-1, 1)

    def test_wrapper_draw_egraph(self):
        """Tests the returned object of EGraph.draw of EGraph with one node."""
        E = EGraph()
        E.add_node((0, 0, 0))
        f, a = E.draw()
        assert issubclass(type(f), matplotlib.figure.Figure)
        assert issubclass(type(a), matplotlib.axes.Axes)

    @pytest.mark.parametrize("d", (2, 3))
    def test_draw_egraph_rhg(self, d):
        """Test for the draw method of EGraph of RHG lattice."""
        # Bell state EGraph
        RHG = SurfaceCode(d).graph

<<<<<<< HEAD
    # Test for drawing the EGraph
    _, a = viz.draw_EGraph(RHG)
    plt.close()
=======
        # Test for drawing the EGraph
        _, a = draw_EGraph(RHG)
        plt.close()
>>>>>>> 1363792c

        n_ticks = 2 * d - 1

        ticks = (a.get_xticks(), a.get_yticks(), a.get_zticks())
        assert [len(tick) for tick in ticks] == [n_ticks] * 3

        actual_lims = (a.get_xlim(), a.get_ylim(), a.get_zlim())
        assert actual_lims == ((0, n_ticks - 1), (1, n_ticks), (1, n_ticks))<|MERGE_RESOLUTION|>--- conflicted
+++ resolved
@@ -20,12 +20,7 @@
 import matplotlib
 import matplotlib.pyplot as plt
 
-<<<<<<< HEAD
-
 from flamingpy.utils import viz
-=======
-from flamingpy.utils.viz import to_pi_string, draw_EGraph
->>>>>>> 1363792c
 from flamingpy.codes.graphs import EGraph
 from flamingpy.codes import SurfaceCode
 
@@ -66,15 +61,9 @@
         bell_state = EGraph()
         bell_state.add_edge(*edge, color="MidnightBlue")
 
-<<<<<<< HEAD
-    # Test for drawing the EGraph
-    _, a = viz.draw_EGraph(bell_state)
-    plt.close()
-=======
         # Test for drawing the EGraph
         _, a = draw_EGraph(bell_state)
         plt.close()
->>>>>>> 1363792c
 
         assert len(a.get_xticks()) == 1
         assert a.get_xlim() == (-1, 1)
@@ -93,15 +82,9 @@
         # Bell state EGraph
         RHG = SurfaceCode(d).graph
 
-<<<<<<< HEAD
-    # Test for drawing the EGraph
-    _, a = viz.draw_EGraph(RHG)
-    plt.close()
-=======
         # Test for drawing the EGraph
         _, a = draw_EGraph(RHG)
         plt.close()
->>>>>>> 1363792c
 
         n_ticks = 2 * d - 1
 
