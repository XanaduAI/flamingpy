--- conflicted
+++ resolved
@@ -149,15 +149,10 @@
     plt.xticks(newxticks)
     plt.xlabel("Homodyne value")
     plt.ylabel("Error")
-<<<<<<< HEAD
-    addendum = "Full homodyne value" if use_hom_val else "Central peak"
-    plt.title("Conditional phase probabilities: " + addendum)
-=======
     plt.title(
         "Conditional phase probabilities: "
         + ("Full homodyne value" if use_hom_val else "Central peak")
     )
->>>>>>> 0f2fd51f
 
     if show:
         plt.show()
