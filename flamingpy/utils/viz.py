# Copyright 2022 Xanadu Quantum Technologies Inc.

# Licensed under the Apache License, Version 2.0 (the "License");
# you may not use this file except in compliance with the License.
# You may obtain a copy of the License at

#     http://www.apache.org/licenses/LICENSE-2.0

# Unless required by applicable law or agreed to in writing, software
# distributed under the License is distributed on an "AS IS" BASIS,
# WITHOUT WARRANTIES OR CONDITIONS OF ANY KIND, either express or implied.
# See the License for the specific language governing permissions and
# limitations under the License.
"""Helper functions to draw various graphs and generate plots using Matplotlib.

Plots are configured via the `plot_params` dictionary. These parameters
are associated with Matplolib's rc settings and are modified within the
plotting functions using the `rc_context` context manager. This approach
avoids having to modify the global Matplotlib `rc_params`.

To modify the plot parameters use, for example,

  .. code::
    from flamingpy.utils.viz import plot_params as fp_plot_params
    fp_plot_params["font.size"] = 20
"""

# pylint: disable=too-many-statements,too-many-locals

import itertools as it

import numpy as np
import networkx as nx
import matplotlib as mpl
from matplotlib.patches import Patch
import matplotlib.pyplot as plt
import matplotlib.lines as mlines
from mpl_toolkits.mplot3d.art3d import Poly3DCollection

from flamingpy.codes import Stabilizer
from flamingpy.cv import gkp

plot_params = {
    "font.size": 10,
    "font.family": "serif",
    "axes.labelsize": 11,
    "axes.titlesize": 13,
    "xtick.labelsize": 10,
    "ytick.labelsize": 10,
    "legend.fontsize": 10,
    "grid.color": "lightgray",
    "lines.markersize": 5,
    "lines.linewidth": 4,
    "figure.figsize": (8, 6),
}


@mpl.rc_context(plot_params)
def plot_integer_part(xs, ns, alpha, show=True):
    """Plot the integer part of real numbers mod alpha."""
    xmin, xmax = alpha * (xs[0] // alpha), alpha * (xs[-1] // alpha) + alpha
    newxticks = np.linspace(xmin, xmax, int((xmax - xmin) // alpha) + 1)
    newxlabels = [gkp.to_pi_string(tick) for tick in newxticks]
    fig = plt.figure()
    ax = plt.gca()
    plt.plot(xs, ns, ".")
    plt.title("Integer Part")
    plt.xlabel("$x$")
    plt.xticks(newxticks, newxlabels)
    plt.ylabel(r"$\mathrm{int}(x)$")
    if show:
        plt.show()

    return fig, ax


@mpl.rc_context(plot_params)
def plot_fractional_part(xs, fs, alpha, show=True):
    """Plot the fractional part of real numbers mod alpha."""
    plt.title("Fractional Part")
    plt.plot(xs, fs, ".")
    xmin, xmax = alpha * (xs[0] // alpha), alpha * (xs[-1] // alpha) + alpha
    newxticks = np.linspace(xmin, xmax, int((xmax - xmin) // alpha) + 1)
    newyticks = np.linspace(-alpha / 2, alpha / 2, num=7)
    newxlabels = [gkp.to_pi_string(tick) for tick in newxticks]
    newylabels = ["{:.3f}".format(tick) for tick in newyticks[1:-1]]
    newylabels = [gkp.to_pi_string(-alpha / 2)] + newylabels + [gkp.to_pi_string(alpha / 2)]
    plt.xticks(newxticks, newxlabels)
    plt.xlabel("$x$")
    plt.yticks(newyticks, newylabels)
    plt.ylabel(r"$\mathrm{frac}(x)$")
    if show:
        plt.show()


@mpl.rc_context(plot_params)
def plot_GKP_bins(outcomes, bit_values, alpha, show=True):
    """Plot binned real numbers mod alpha."""
    xmin, xmax = alpha * (outcomes[0] // alpha), alpha * (outcomes[-1] // alpha) + alpha
    newxticks = np.linspace(xmin, xmax, int((xmax - xmin) // alpha) + 1)
    newxlabels = [gkp.to_pi_string(tick) for tick in newxticks]
    fig = plt.figure()
    ax = plt.gca()
    plt.plot(outcomes, bit_values, ".")
    plt.title("Binned values")
    plt.xticks(newxticks, newxlabels)
    plt.xlabel("Outcomes")
    plt.yticks([0, 1], [0, 1])
    plt.ylabel("Bit values")
    if show:
        plt.show()

    return fig, ax


@mpl.rc_context(plot_params)
def plot_Z_err_cond(hom_val, error, alpha, use_hom_val, show=True):
    """Plot conditional phase probabilities for GKP states."""
    _, frac = gkp.GKP_binner(hom_val, return_fraction=True)
    val = hom_val if use_hom_val else frac
    xmin, xmax = alpha * (hom_val[0] // alpha), alpha * (hom_val[-1] // alpha) + alpha
    print(xmin, xmax, min(val), max(val))
    newxticks = np.linspace(xmin, xmax, int((xmax - xmin) // alpha) + 1)
    newxlabels = [gkp.to_pi_string(tick) for tick in newxticks]
    fig = plt.figure()
    ax = plt.gca()
    plt.plot(val, error, ".")
    plt.xlabel("Homodyne value")
    plt.ylabel("Error")
    addendum = "Full homodyne value" if use_hom_val else "Central peak"
    plt.title("Conditional phase probabilities: " + addendum)
    plt.xticks(newxticks, newxlabels)
    if show:
        plt.show()

    return fig, ax


# pylint: disable=too-many-arguments
@mpl.rc_context(plot_params)
def draw_EGraph(
    egraph,
    color_nodes=False,
    color_edges=False,
    label=None,
    title=False,
    legend=False,
    show_axes=True,
):
    """Draw the graph state represented by the EGraph.

    Args:
        color_nodes (bool or string or dict): Options are:

            True: color the nodes based on the 'color' attribute
                attached to the node. If unavailable, color nodes black.
            string: color all nodes with the color specified by the string
            tuple[str, dict]: color nodes based on attribute and defined colour
                string by providing a tuple with [attribute, color_dictionary],
                for example: ``["state", {"GKP": "b", "p": "r"}]``
                will look at the "state" attribute of the node, and colour
                according to the dictionary.

        color_edges (bool or string or dict):

            True: color the edges based on the 'color' attribute
                attached to the node. If unavailable, color nodes grey.
            string: color all edges with the color specified by the stirng
            dict: color edges based on attribute and defined colour
                string by providing a tuple with [attribute, color_dictionary],
                for example: if the edge attribute "weight" can be +1 or -1,
                the tuple should be of the form:
                ``("weight", {-1: minus_color, +1: plus_color})``.

        label (NoneType or string): plot values next to each node
            associated with the node attribute label. For example,
            to plot bit values, set label to "bit_val". If set to 'index',
            it will plot the integer indices of the nodes. If the attribute
            for some or all of the nodes, a message will print indicating
            for how many nodes the attribute has not been set.
        title (bool): if True, display the title, depending on the label.
            For default labels, the titles are converted from attribute
            name to plane English and capitalized.
<<<<<<< HEAD
        legend (bool): if True and color_nodes argument is a tuple(str, dict),
            display the a color legend with node attributes.
        display_axes (bool): if False, turn off the axes.
=======
        legend (bool): if True and label is set to 'state', display
            the state color legend.
        show_axes (bool): if False, turn off the axes.
>>>>>>> 96da62b5

    Returns:
        tuple: Matplotib Figure and Axes.
    """

    dims = egraph.graph.get("dims")
    xmax, ymax, zmax = dims

    fig = plt.figure()
    ax = fig.add_subplot(111, projection="3d")

    # set title
    title_dict = {
        "p_phase": "Phase error probabilities",
        "p_phase_cond": "Conditional phase error probabilities",
        "hom_val_p": "p-homodyne outcomes",
        "hom_val_q": "q-homodyne outcomes",
        "bit_val": "Bit values",
        "weight": "Weights",
        "index": "Indices",
    }
    name = title_dict.get(label, label)
    if title and label:
        ax.set_title(name)
        ax.title.set_size(plot_params.get("axes.titlesize"))

    # plot graph
    ax = _plot_EGraph_nodes(ax, egraph, color_nodes, label, name, legend)
    ax = _plot_EGraph_edges(ax, egraph, color_edges)

    # plot generalities
    plt.xticks(range(0, 2 * xmax))
    plt.yticks(range(0, 2 * zmax))
    ax.set_zticks(range(0, 2 * ymax))
    ax.set_xlabel("x", labelpad=15)
    ax.set_ylabel("z", labelpad=15)
    ax.set_zlabel("y", labelpad=15)
    if not display_axes:
        ax.axis("off")
    plt.tight_layout(pad=5)
    plt.draw()

    return fig, ax


def _plot_EGraph_edges(ax, egraph, color_edges):
    """Draw the edges of the graph state represented by the EGraph.

    Args:
        ax (matplotlib.axes.Axes): the axes to draw the lines in
        color_edges (bool or string or dict):

            True: color the edges based on the 'color' attribute
                attached to the node. If unavailable, color nodes grey.
            string: color all edges with the color specified by the stirng
            dict: color edges based on attribute and defined colour
                string by providing a tuple with [attribute, color_dictionary],
                for example: if the edge attribute "weight" can be +1 or -1,
                the tuple should be of the form:
                ``("weight", {-1: minus_color, +1: plus_color})``.

    Returns:
        A Matplotib Axes object.
    """
    # Plotting edges.
    for edge in egraph.edges:
        # Color edges based on `color_edges` choices (see docstring)
        if isinstance(color_edges, str):
            color = color_edges
        elif isinstance(color_edges, tuple):
            edge_attribute, color_dict = color_edges
            if not (isinstance(edge_attribute, str) and isinstance(color_dict, dict)):
                raise ValueError(
                    "Inappropiate value for `color_edges` argument:"
                    "Check that it complies with the type `tuple(str, dict)`,"
                    "where the string corresponds to a valid edge attribute,"
                    "the dictionary keys to valid attribute values and"
                    "dictionary values to valid matplotlib color strings."
                )
            edge_property = egraph.edges[edge].get(edge_attribute)
            color = color_dict.get(edge_property)
        elif color_edges == True:
            color = egraph.edges[edge].get("color") or "grey"
        else:
            color = "grey"

        x1, z1, y1 = edge[0]
        x2, z2, y2 = edge[1]
        ax.plot([x1, x2], [y1, y2], [z1, z2], color=color, linewidth=0.5)

    return ax


def _plot_EGraph_nodes(ax, egraph, color_nodes, label, name, legend):
    """Draw the nodes of the graph state represented by the EGraph.

    Args:
        ax (matplotlib.axes.Axes): the axes to draw the points in
        color_nodes (bool or string or dict): Options are:

            True: color the nodes based on the 'color' attribute
                attached to the node. If unavailable, color nodes black.
            string: color all nodes with the color specified by the string
            tuple[str, dict]: color nodes based on attribute and defined colour
                string by providing a tuple with [attribute, color_dictionary],
                for example: ``["state", {"GKP": "b", "p": "r"}]``
                will look at the "state" attribute of the node, and colour
                according to the dictionary.

        label (NoneType or string): plot values next to each node
            associated with the node attribute label. For example,
            to plot bit values, set label to "bit_val". If set to 'index',
            it will plot the integer indices of the nodes.
        name (bool): attribute name to display as title.
        legend (bool): if True and color_nodes argument is a tuple(str, dict),
            display the a color legend with node attributes.

    Returns:
        A Matplotib Axes object.
    """

    if label:
        n_uncomputed = 0
        if label == "index":
            indices = egraph.index_generator()

    # Plotting points. y and z are swapped in the loops so that
    # z goes into the page; however, the axes labels are correct.
    for point in egraph.nodes:
        x, z, y = point
        color = _get_node_color(egraph, color_nodes, point)
        ax.scatter(x, y, z, c=color)

        if label:
            value = egraph.nodes[point].get(label) if label != "index" else indices[point]
            if value is not None:
                # Raise negative sign above node.
                sign = "^{-}" if value < 0 else " "
                if not isinstance(value, int):
                    value = r"${}{:.2g}$".format(sign, np.abs(value))
                ax.text(
                    x + 0.05,
                    y,
                    z,
                    value,
                    color="MediumBlue",
                    zorder=2,
                )
            else:
                n_uncomputed += 1

    if label and n_uncomputed > 0:
        message = "{} at {} node(s) have not yet been computed."
        print(message.format(name.lower(), n_uncomputed))

<<<<<<< HEAD
    # Plotting nodes legend
    if isinstance(color_nodes, tuple) and legend:
        # these two lines are just a handy way to create a legend for
        # the node colors and attributes by generating handles of empty lines
        # with the label and color of the node property
        handles = [
            mlines.Line2D([], [], marker="o", linewidth=0, color=color, label=node_property)
            for node_property, color in color_nodes[1].items()
        ]
        ax.legend(handles=handles)
=======
    for edge in egraph.edges:
>>>>>>> 96da62b5

    return ax


def _get_node_color(egraph, color_nodes, point):
    """Color nodes based on ``color_nodes`` arg:

<<<<<<< HEAD
    - if `color_nodes` is a string use the string as color,
    - using the attribute and color dict if `color_nodes` is a tuple(str,dict),
    - or based on color attribute (when available) if `color_nodes` is bool and True;
    - black otherwise.
    """
    if isinstance(color_nodes, str):
        color = color_nodes
    elif isinstance(color_nodes, tuple):
        node_attribute, color_dict = color_nodes
        if not (isinstance(node_attribute, str) and isinstance(color_dict, dict)):
            raise ValueError(
                "Inappropiate value for `color_nodes` argument:"
                "Check that it complies with the type `tuple(str, dict)`,"
                "where the string corresponds to a valid node attribute,"
                "the dictionary keys to valid attribute values and"
                "dictionary values to valid matplotlib color strings."
            )
        node_property = egraph.nodes[point].get(node_attribute)
        color = color_dict.get(node_property)

    elif color_nodes == True:
        color = egraph.nodes[point].get("color") or "k"
    else:
        color = "k"
    return color
=======
    plt.xticks(range(0, 2 * xmax))
    plt.yticks(range(0, 2 * zmax))
    ax.set_zticks(range(0, 2 * ymax))
    ax.set_xlabel("x", labelpad=15)
    ax.set_ylabel("z", labelpad=15)
    ax.set_zlabel("y", labelpad=15)
    if not show_axes:
        ax.axis("off")
    plt.tight_layout(pad=5)
    plt.draw()
    return fig, ax
>>>>>>> 96da62b5


@mpl.rc_context(plot_params)
def plot_mat_heat_map(mat, show=True, title=None):
    """Plot the heat map of a matrix."""
    fig = plt.figure()
    ax = plt.gca()
    if not isinstance(mat, np.ndarray):
        mat = mat.toarray()
    plt.matshow(mat, 0)
    if title:
        plt.title(title)
    cbar = plt.colorbar()
    cbar.set_label(
        "value", rotation=270, fontsize=plot_params.get("axes.labelsize", 10) * 1.2, labelpad=20
    )
    if show:
        plt.show()

    axs = [ax, cbar.ax]
    return fig, axs


@mpl.rc_context(plot_params)
def draw_dec_graph(graph, label_edges=False, node_labels=None, title=""):
    """Draw a stabilizer or matching graph with a color legend.

    This requires that the graph is implemented with the NetworkX backend.

    Args:
        graph (NxStabilizerGraph or NxMatchingGraph): the graph to draw.
        label_edges (bool, optional): if `True`, label the edges
            of the graph with their weight. Defaults to False.
        node_labels (dict of node to label, optional): if provided, the nodes
            will be identified with the given labels. Else, there will be no
            label for the nodes.
        title (string, optional): add the given title to the plot.
    """
    if not isinstance(graph.graph, nx.Graph):
        raise ValueError("The graph must be implemented with the networkx backend.")

    # Remove 'low' and 'high' nodes, which are not important for visualization.
    if graph.__class__.__name__ == "NxStabilizerGraph":
        graph.graph.remove_nodes_from({"low", "high"})

    graph = graph.graph
    layout = nx.circular_layout(graph)

    fig, ax = plt.subplots()
    if title != "":
        ax.set_title(title)

    # Color edges based on weight, and draw a colobar.
    # divider = make_axes_locatable(ax)
    ax.axis("off")
    cmap, norm = draw_curved_edges(graph, layout, ax)
    nx.draw_networkx_nodes(graph, pos=layout, node_color="#202020", ax=ax)

    # Draw node labels
    if node_labels is not None:
        node_labels = {node: label for node, label in node_labels.items() if node in graph}
        nx.draw_networkx_labels(
            graph, pos=layout, labels=node_labels, font_color="white", font_weight=100, ax=ax
        )

    if label_edges:
        weight_dict = {edge: "{:.2f}".format(graph.edges[edge]["weight"]) for edge in graph.edges}
        nx.draw_networkx_edge_labels(
            graph,
            layout,
            edge_labels=weight_dict,
            font_size=plot_params.get("font.size", 7) * 0.75,
            clip_on=False,
            alpha=0.7,
            verticalalignment="center_baseline",
            bbox={"alpha": 0},
        )

    cax, kw = mpl.colorbar.make_axes(ax, location="right", fraction=0.15)
    cbar = mpl.colorbar.ColorbarBase(cax, cmap=cmap, norm=norm, **kw)
    cbar.ax.tick_params(labelsize=plot_params.get("axes.labelsize", 10), rotation=270)
    cbar.set_label(
        "weight", rotation=270, fontsize=plot_params.get("axes.labelsize", 10), labelpad=20
    )

    axs = [ax, cax]
    return fig, axs


def draw_curved_edges(graph, layout, ax, rad=0.5):
    """Draw curved edges using matplotlib directly instead of networkx.

    This requires that the graph is implemented with the NetworkX backend.

    Args:
        graph (NxGraph): The graph to draw.
        layout (dict): A dictionary of positions keyed by node.
        ax (matplotlib.pyplot.Axis): The axis on which arrows should be drawn.
        rad (float, optional): Curvature of the arrows in radians.
    """

    edges = graph.edges
    edge_weights = [edges[edge]["weight"] for edge in edges]

    cmap = mpl.cm.get_cmap("Spectral")
    norm = mpl.colors.Normalize(vmin=np.min(edge_weights), vmax=np.max(edge_weights))
    for edge in graph.edges():
        source, target = edge
        arrowprops = dict(
            arrowstyle="-",
            color=cmap(norm(edges[edge]["weight"])),
            connectionstyle=f"arc3,rad={rad}",
            linestyle="-",
            linewidth=plot_params.get("lines.linewidth", 1) / 2,
            alpha=0.8,
        )
        ax.annotate("", xy=layout[source], xytext=layout[target], arrowprops=arrowprops)
    return cmap, norm


@mpl.rc_context(plot_params)
def syndrome_plot(code, ec, index_dict=None, drawing_opts=None):
    """Draw the syndrome plot for a code.

    A comprehensive graphing tool for drawing the error syndrome of code.
    Labelling options are specified with the help of
    drawing_opts, and can include:

                'show_nodes' -> the underlying graph displayed
                'label_nodes' -> node labels, as per draw_EGraph
                'label_stabilizers' -> indices of the stabilizers
                'label_boundary'-> indices of the boundary points
                'legend' -> legends for the nodes and stabilizers

    Stabilizers are shown as transparent voxels, green for even parity and
    red for odd. For now, stabilizers on periodic boundaries are not
    drawn in a special way, stabilizers on dual boundaries are unshifted
    from the primal stabilizer location, and incomplete stabilizers
    are still represented as complete cubes.

    Args:
        code (SurfaceCode): the qubit QEC code
        ec (string): the error complex ('primal' or 'dual')
        index_dict (dict): the stabiizer-to-index mapping
        drawing_opts (dict): a dictionary of drawing options, with
            all possibilities described above.

    Returns:
        tuple: figure and axes
    """

    cubes = getattr(code, ec + "_stabilizers")
    # Default drawing options.
    draw_dict = {
        "show_nodes": False,
        "color_nodes": ("state", {"p": None, "GKP": None}),
        "color_edges": "k",
        "label": None,
        "legend": True,
<<<<<<< HEAD
        "title": True,
        "display_axes": True,
=======
        "state_colors": {"p": None, "GKP": None},
        "show_title": True,
        "show_axes": True,
>>>>>>> 96da62b5
        "label_stabilizers": True,
        "label_boundary": False,
    }
    # Combine default dictionary with supplied dictionary, duplicates
    # favor supplied dictionary.
    if drawing_opts is None:
        drawing_opts = {}
    drawing_opts = {**draw_dict, **drawing_opts}

    # Shape and font properties from the original graph.
    shape = np.array(code.dims)
    # If show_nodes is True, get the axes object and legend from
    # draw_EGraph (this also plots the graph in the console).
    if drawing_opts["show_nodes"]:
        egraph_args = [
            "color_nodes",
            "color_edges",
            "label",
            "legend",
            "show_axes",
        ]
        egraph_opts = {k: drawing_opts[k] for k in egraph_args}
        fig, ax = draw_EGraph(code.graph, **egraph_opts)
        leg = ax.get_legend()
    # If show_nodes is False, create a new figure with size
    # determined by the dimensions of the lattice.
    else:
        fig = plt.figure()
        ax = fig.gca(projection="3d")
        plt.xticks(range(0, 2 * shape[0] - 1))
        plt.yticks(range(0, 2 * shape[1] - 1))
        ax.set_zticks(range(0, 2 * shape[2] - 1))
        ax.set_xlabel("x", labelpad=20)
        ax.set_ylabel("z", labelpad=20)
        ax.set_zlabel("y", labelpad=20)
        leg = None
    # Illustrate stabilizers with voxels colored green for even
    # parity and red for odd pariy.
    positions, colors, sizes = [], [], []
    for cube in cubes:

        # Obtain smallest, largest, and middle coordinates for each
        # cube.
        xmin, xmax = np.array(cube.xlims())
        ymin, ymax = np.array(cube.ylims())
        zmin, zmax = np.array(cube.zlims())
        xmid, ymid, zmid = np.array(cube.midpoint())
        # Fill in the color arrays depending on parity.
        if cube.parity:
            color = "#FF000015"
        else:
            color = "#00FF0015"

        # gap defines the distance between adjacent cubes
        gap = 0.15
        min_arr = np.array([xmin, ymin, zmin])
        max_arr = np.array([xmax, ymax, zmax])
        positions.append(min_arr + gap)
        sizes.append(np.abs(max_arr - min_arr) - 2 * gap)
        colors.append(color)

        if drawing_opts["label_stabilizers"] and index_dict:

            if cube in index_dict:
                ax.text(xmid, ymid, zmid, index_dict[cube])

    # draw cubes
    pc = _plot_cubes_at(positions, colors=colors, sizes=sizes)
    ax.add_collection3d(pc)

    # setting plot limits to give some room to the boxes
    ymin = 0 if ec == "primal" else -2
    ax.set_xlim(0, 2 * shape[0])
    ax.set_ylim(ymin, 2 * shape[1])
    ax.set_zlim(0, 2 * shape[2])

    if drawing_opts["label_boundary"] and index_dict:
        bound_points = getattr(code, ec + "_bound_points")
        for point in bound_points:
            ax.scatter(*point, s=5, c="k")
            ax.text(*point, index_dict[point])

    # Define a legend for red/green cubes.
    legend_elements = [
        Patch(facecolor="#00FF0050", label="even parity"),
        Patch(facecolor="#FF000050", label="odd parity"),
    ]
    if drawing_opts["legend"]:
        ax.legend(handles=legend_elements, loc="upper left")
    # Since draw_EGraph legend has been overwritten, re-add
    # it to the plot.
    if leg:
        ax.add_artist(leg)
    if drawing_opts["show_title"]:
        ax.set_title(ec.capitalize() + " syndrome")

    return fig, ax


def _plot_cubes_at(positions, sizes=None, colors=None, **kwargs):
    """Plot cubes with their origin located at ``positions``.

    Note cubes are located by displacing them from the origin. In that sense,
    the location is defined by the corner matching the origin of the coordinate
    system before displacement.

    Args:
        positions (Iterable): An interable of dimension ``(N,3)`` containing the
            position of the corner of the cube.
        sizes (Iterable): An interable of dimension ``(N,3)`` containing the size of
            the cube in the coordinate directions.
        colors (Iterable): An iterable of size ``N`` containing the colors of the cube.
            This can be any of the option allowed by matplolib.

    Keyword arguments:
        **kwargs: all other parameters are forwarded to
            ```Poly3DColletion``
            <https://matplotlib.org/stable/api/_as_gen/mpl_toolkits.mplot3d.art3d.Poly3DCollection.html>`_.

    Returs:
        Poly3DCollection: A collection of 3D polygons defining the cubes.
    """

    g = [_cuboid_data(p, size=s) for p, s in zip(positions, sizes)]
    return Poly3DCollection(np.concatenate(g), facecolors=np.repeat(colors, 6, axis=0), **kwargs)


def _cuboid_data(origin, size=(1, 1, 1)):
    """Return an array with the corners of a cube of size 1."""

    X = np.array(
        [
            [[0, 1, 0], [0, 0, 0], [1, 0, 0], [1, 1, 0]],
            [[0, 0, 0], [0, 0, 1], [1, 0, 1], [1, 0, 0]],
            [[1, 0, 1], [1, 0, 0], [1, 1, 0], [1, 1, 1]],
            [[0, 0, 1], [0, 0, 0], [0, 1, 0], [0, 1, 1]],
            [[0, 1, 0], [0, 1, 1], [1, 1, 1], [1, 1, 0]],
            [[0, 1, 1], [0, 0, 1], [1, 0, 1], [1, 1, 1]],
        ]
    ).astype(float)
    # scale the sides of the cube
    for i in range(3):
        X[:, :, i] *= size[i]
    # displace the cube origin
    X += np.array(origin)

    return X


@mpl.rc_context(plot_params)
def draw_recovery(ax, **kwargs):
    """Plot the recovery."""
    if kwargs.get("show_title"):
        ax.set_title("Syndrome and recovery")
    recovery_set = kwargs.get("recovery_set")
    if recovery_set:
        for point in recovery_set:
            ax.plot(*point, "o", c="k", markersize=6)
    matching = kwargs.get("matching")
    G_match = kwargs.get("matching_graph")
    if matching:
        virtual_points = G_match.virtual_points
        for pair in matching:
            if pair not in it.product(virtual_points, virtual_points):
                xlist, ylist, zlist = [], [], []
                path = G_match.edge_path(pair)
                for node in path:
                    if isinstance(node, Stabilizer):
                        x, y, z = node.midpoint()
                    else:
                        x, y, z = node
                        plt.plot(x, y, z, marker="2", markersize=15, c="k")
                    xlist += [x]
                    ylist += [y]
                    zlist += [z]
                ax.plot(
                    xlist,
                    ylist,
                    zlist,
                    "o-",
                    c=np.random.rand(3),
                    linewidth=plot_params.get("lines.linewidth", None) * 0.9,
                )
    return ax


def draw_decoding(code, ec, dec_objects=None, drawing_opts=None):
    """Draw the stabilizer and matching graphs, and the plot the syndrome."""
    if drawing_opts is None:
        drawing_opts = {}

    G_stabilizer = getattr(code, ec + "_stab_graph")
    G_match = dec_objects.get("matching_graph")
    # An integer label for each node in the stabilizer and matching
    # graphs. This is useful to identify the nodes in the plots.
    if drawing_opts.get("label_stabilizers") or drawing_opts.get("label_boundary"):
        # Node labels for the stabilizer graph (avoid "low" / "high" nodes)
        node_labels = {node: index for index, node in enumerate(list(G_stabilizer.nodes())[2:])}
        # Update node labels to work with the matching graph---needs to be done
        # because virtual boundary nodes are of the form ((x, y, z), i).
        if G_match:
            for virtual_node in set(G_match.graph.nodes()) - set(G_stabilizer.nodes()):
                index = node_labels[virtual_node[0]]
                node_labels[virtual_node] = index
    else:
        node_labels = None
    label_edges = bool(drawing_opts.get("label_edges"))
    show_title = bool(drawing_opts.get("show_title"))
    # title = drawing_opts.get_title()
    code.draw_stabilizer_graph(
        ec,
        title=ec.capitalize() + " stabilizer graph" if show_title else "",
        label_edges=label_edges,
        node_labels=node_labels,
    )
    if G_match:
        if len(G_match.graph):
            G_match.draw(
                title=ec.capitalize() + " matching graph" if show_title else "",
                label_edges=label_edges,
                node_labels=node_labels,
            )
        else:
            print("\nMatching graph empty!\n")

    _, ax = syndrome_plot(code, ec, drawing_opts=drawing_opts, index_dict=node_labels)
    if drawing_opts.get("show_recovery"):
        draw_recovery(ax, show_title=drawing_opts.get("show_title"), **dec_objects)<|MERGE_RESOLUTION|>--- conflicted
+++ resolved
@@ -181,15 +181,9 @@
         title (bool): if True, display the title, depending on the label.
             For default labels, the titles are converted from attribute
             name to plane English and capitalized.
-<<<<<<< HEAD
         legend (bool): if True and color_nodes argument is a tuple(str, dict),
             display the a color legend with node attributes.
         display_axes (bool): if False, turn off the axes.
-=======
-        legend (bool): if True and label is set to 'state', display
-            the state color legend.
-        show_axes (bool): if False, turn off the axes.
->>>>>>> 96da62b5
 
     Returns:
         tuple: Matplotib Figure and Axes.
@@ -345,7 +339,6 @@
         message = "{} at {} node(s) have not yet been computed."
         print(message.format(name.lower(), n_uncomputed))
 
-<<<<<<< HEAD
     # Plotting nodes legend
     if isinstance(color_nodes, tuple) and legend:
         # these two lines are just a handy way to create a legend for
@@ -356,9 +349,7 @@
             for node_property, color in color_nodes[1].items()
         ]
         ax.legend(handles=handles)
-=======
-    for edge in egraph.edges:
->>>>>>> 96da62b5
+
 
     return ax
 
@@ -366,7 +357,6 @@
 def _get_node_color(egraph, color_nodes, point):
     """Color nodes based on ``color_nodes`` arg:
 
-<<<<<<< HEAD
     - if `color_nodes` is a string use the string as color,
     - using the attribute and color dict if `color_nodes` is a tuple(str,dict),
     - or based on color attribute (when available) if `color_nodes` is bool and True;
@@ -392,19 +382,6 @@
     else:
         color = "k"
     return color
-=======
-    plt.xticks(range(0, 2 * xmax))
-    plt.yticks(range(0, 2 * zmax))
-    ax.set_zticks(range(0, 2 * ymax))
-    ax.set_xlabel("x", labelpad=15)
-    ax.set_ylabel("z", labelpad=15)
-    ax.set_zlabel("y", labelpad=15)
-    if not show_axes:
-        ax.axis("off")
-    plt.tight_layout(pad=5)
-    plt.draw()
-    return fig, ax
->>>>>>> 96da62b5
 
 
 @mpl.rc_context(plot_params)
@@ -564,14 +541,8 @@
         "color_edges": "k",
         "label": None,
         "legend": True,
-<<<<<<< HEAD
         "title": True,
         "display_axes": True,
-=======
-        "state_colors": {"p": None, "GKP": None},
-        "show_title": True,
-        "show_axes": True,
->>>>>>> 96da62b5
         "label_stabilizers": True,
         "label_boundary": False,
     }
