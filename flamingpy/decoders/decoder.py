--- conflicted
+++ resolved
@@ -273,12 +273,7 @@
             'method': 'unit' or 'blueprint'
             'integer': True (for rounding) or False (for not)
             'multiplier': integer denoting multiplicative factor
-<<<<<<< HEAD
-                before rounding
-=======
             before rounding
-
->>>>>>> f25ebba3
             Unit weights by default.
             If "uniform" is provided instead, all weights are 1.
         sanity_check (bool, optional): if True, check that the recovery
