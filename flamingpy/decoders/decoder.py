# Copyright 2022 Xanadu Quantum Technologies Inc.

# Licensed under the Apache License, Version 2.0 (the "License");
# you may not use this file except in compliance with the License.
# You may obtain a copy of the License at

#     http://www.apache.org/licenses/LICENSE-2.0

# Unless required by applicable law or agreed to in writing, software
# distributed under the License is distributed on an "AS IS" BASIS,
# WITHOUT WARRANTIES OR CONDITIONS OF ANY KIND, either express or implied.
# See the License for the specific language governing permissions and
# limitations under the License.
"""Decoding and recovery functions."""

# pylint: disable=import-outside-toplevel

import sys
import numpy as np

from flamingpy.cv.gkp import Z_err_cond

from flamingpy.decoders.mwpm import mwpm_decoder
from flamingpy.decoders.unionfind import uf_decoder

# Smallest and largest numbers representable.
smallest_number = sys.float_info.min
largest_number = sys.float_info.max


def assign_weights(code, decoder, **kwargs):
    """Assign weights, reflecting error probabilities, to qubits in code.

    Args:
        code (SurfaceCode): the qubit QEC code
        decoder (str): the decoder used
        method (str, optional): the method for weight assignment. By
            default, 'uniform', denoting equal weights everywhere. For
            heuristic and analog weight assignment from Xanadu's blueprint, use
            'blueprint' (compatible with the MWPM decoder).
        integer (bool, optional): whether to convert weights to
            integers using Python's round function; False by default
        multiplier (int, optional): multiply the weight by multiplier
            before rounding; 1 by default
        delta (float, optional): the CV noise parameter.

    Returns:
        None
    """
    default_options = {"method": "uniform", "integer": False, "multiplier": 1}
    weight_options = {**default_options, **kwargs}
    G = code.graph
    # Get the set of qubits that are used for parity check measurements.
    qubit_coords = set(code.all_syndrome_coords)

    # Blueprint weight assignment or weighted-union-find weight assignment
    # dependent on the type of neighbours.
    if weight_options.get("method") == "blueprint" and decoder == "MWPM":
        for node in qubit_coords:
            neighbors = G[node]
            # Obtain the list and the number of p-squeezed states in the neighborhood of the node.
            p_list = [G.nodes[v]["state"] for v in neighbors if G.nodes[v]["state"] == "p"]
            p_count = len(p_list)
            if p_count in (0, 1):
                if weight_options.get("prob_precomputed"):
                    err_prob = G.nodes[node]["p_phase_cond"]
                else:
                    delta_effective = (len(neighbors) + 1) * weight_options.get("delta")
                    hom_val = G.nodes[node]["hom_val_p"]
                    err_prob = Z_err_cond(delta_effective, hom_val)
                # Allow for taking log of 0.
                err_prob = min(err_prob, 0.5)
                # TODO: Can I just choose an arbitrary small number?
                if err_prob == 0:
                    err_prob = smallest_number
                if weight_options.get("integer"):
                    multiplier = weight_options.get("multiplier")
                    weight = round(-multiplier * np.log(err_prob))
                else:
                    weight = -np.log(err_prob)
                G.nodes[node]["weight"] = weight
            else:
                # Dictionary of the form number of swapouts: error probability.
                weight_dict = {2: 1 / 4, 3: 1 / 3, 4: 2 / 5}
                err_prob = weight_dict[p_count]
                if weight_options.get("integer"):
                    multiplier = weight_options.get("multiplier")
                    weight = round(-multiplier * np.log(err_prob))
                else:
                    weight = -np.log(err_prob)
                G.nodes[node]["weight"] = weight
        if decoder == "UF":
            raise Exception("Incompatible decoder/weight options.")
    # Naive weight assignment, unity weights.
    elif weight_options.get("method") == "uniform":
        if decoder == "UF":
            # Weight assignment for Union-Find decoder
            for node in qubit_coords:
                neighbors = G[node]
                # List and number of p-squeezed states in neighborhood of node.
                p_count = 0
                for neighbor in neighbors:
                    state_name = G.nodes[neighbor].get("state")
                    if state_name == "p":
                        p_count += 1
                if p_count in (0, 1):
                    # We consider weight-2 edges as we need half edges
                    G.nodes[node]["weight"] = 2
                else:
                    # These edges correspond to the erased edges fed toUnion-Find
                    G.nodes[node]["weight"] = -1
        else:
            for node in qubit_coords:
                G.nodes[node]["weight"] = 1
    # Also assign the weights to the stabilizer graph edges.
    for ec in code.ec:
        getattr(code, f"{ec}_stab_graph").assign_weights(code)


def recovery(qubits_to_flip, code, ec, sanity_check=False):
    """Run recovery operations based on code based on qubits_to_flip.

    Fip the bit values of all the vertices in qubits_to_flip.
    If sanity_check is True, verify that there are no odd-parity cubes
    remaining, or display their indices of there are.

    Args:
        qubits_to_flip (iterable): the set of nodes of the code EGraph
            whose bit values oughtto be flipped
        code (SurfaceCode): the qubit QEC code
        ec (string): the error complex ('primal' or 'dual')
        sanity_check (bool): if True, check if the recovery has succeeded
            and print a message.

    Returns:
        None
    """
    for qubit in qubits_to_flip:
        code.graph.nodes[qubit]["bit_val"] ^= 1
    if sanity_check:
        stab_graph = getattr(code, ec + "_stab_graph")
        odd_cubes = list(stab_graph.odd_parity_stabilizers())
        if odd_cubes:
            print("Unsatisfied " + ec + " stabilizers:", odd_cubes)
        else:
            print(ec.capitalize() + " recovery succeeded - no unsatisfied stabilizers.")


def check_correction(code, sanity_check=False):
    """Check whether the error correction has succeded or failed.

    Verify that no logical operator has been applied at the end of the
    recovery. This is achieved by checking that the total parity on the
    appropriate correlation or gauge surface(s) is even. Such as surface
    consists of the set of all syndrome qubits (of the kind in code.ec),
    in a plane of the correct kind ("primal" or "dual") along a
    specified direction.

    For all-periodic boundaries, total parities of planes along all
    three directions are compared. For open boundaries, a plane parallel
    to the primal or dual spatial (x or y) boundary (if the error complex
    is primal or dual, respectively) is checked. In every case, the first
    plane along the specified direction of the right type is checked
    (although this doesn't matter for the following reason).

    Since a logical operator cuts through a set of parallel planes at
    a single point per plane, we expect parities along all parallel
    planes to be the same: this is the idea behind sanity_check.

    Args:
        code (SurfaceCode): the qubit QEC code. At the stage this functions is
            run, the recovery has already been applied, so that code.graph
            represents the error-corrected graph state.
        sanity_check (bool): if True, display the total parity of
            all parallel correlation surfaces to verify if parity
            is conserved.

    Returns:
        list or (list, list): a list of bools indicating whether error
            correction succeeded for each complex. If sanity_check is set to
            True, also output a dictionary between planes and results of
            the parallel-plane-parity sanity check.
    """
    dims = np.array(code.dims)
    dir_dict = {"x": 0, "y": 1, "z": 2}

    if sanity_check:
        print()

    ec_checks = []
    truth_dicts = []
    for ec in code.ec:
        planes_to_check = []
        truth_dict = {"x": [], "y": [], "z": []}
        if code.bound_str == "periodic":
            planes_to_check = ["x", "y", "z"]
        elif code.bound_str in ["periodic_primal", "periodic_dual"]:  # toric code
            planes_to_check = ["x", "y"]
        elif code.bound_str.startswith("open"):  # planar code
            planes_to_check = ["x"] if ec == "primal" else ["y"]

        minimum = 0 if ec == "primal" else 1
        for plane_str in planes_to_check:
            maximum = 2 * dims[dir_dict[plane_str]] if sanity_check else minimum + 2
            for sheet in range(minimum, maximum, 2):
                slice_verts = code.graph.slice_coords(plane_str, sheet)
                syndrome_verts = getattr(code, ec + "_syndrome_coords")
                only_syndrome = set(slice_verts) & set(syndrome_verts)
                parity = 0
                for node in only_syndrome:
                    parity ^= code.graph.nodes[node]["bit_val"]
                truth_dict[plane_str].append(bool(1 - parity))

        if sanity_check:
            print(ec.capitalize() + " error correction check --", truth_dict)

        all_surfaces = [truth_dict[i][0] for i in planes_to_check]
        ec_checks += [np.all(all_surfaces)]
        truth_dicts += [truth_dict]
    if sanity_check:
        return ec_checks, truth_dicts
    return ec_checks


def correct(
    code,
    decoder="MWPM",
    weight_options=None,
    sanity_check=False,
    decoder_opts=None,
    draw=False,
    drawing_opts=None,
<<<<<<< HEAD
) -> bool:
    """Run through all the error-correction steps.
=======
):
    """Run through the qubit-level error-correction steps.
>>>>>>> 40010aab

    Combines weight assignment and outer (qubit) decoding. The latter of these
    includes the creation of decoding objects, the decoding algorithm, the
    recovery, and the correctness check.

    Args:
        code (code): the code class to decode and correct
        decoder (str, optional): the qubit-level (outer) decoder. Options are:

                "MWPM": minimum-weight perfect matching (the default)
                "UF": Union-Find.

        weight_options (dict, optional): how to assign weights for the outer
            decoder; options are

            'method': 'uniform' or 'blueprint' (latter for MWPM decoder)
            'integer': True (for rounding) or False (for not)
            'multiplier': integer denoting multiplicative factor
            before rounding

            Uniform weights by default.
        sanity_check (bool, optional): if True, check that the recovery
            operation has succeeded and verify that parity is conserved
            among all correlation surfaces
        decoder_opts (dict, optional): a dictionary of decoding options,
            including the backend ("networkx" or "retworkx" for "MWPM")
        draw (bool, optional): set to True to illustrate the decoding
            procedure, including the stabilizer graph, syndrome plot, and recovery.
        drawing_opts (dict, optional): the drawing options to be fed into
            viz.draw_decoding (see that function for more details).
    Returns:
        result (bool): True if error correction succeded, False if not.
    """
    if weight_options is None:
        weight_options = {}

    assign_weights(code, decoder, **weight_options)

    if decoder_opts is None:
        decoder_opts = {}
    default_decoder_opts = {"backend": "retworkx", "draw": draw, "drawing_opts": drawing_opts}
    updated_decoder_opts = {**default_decoder_opts, **decoder_opts}
    decoder_dict = {"MWPM": mwpm_decoder, "UF": uf_decoder}
    decoder_func = decoder_dict[decoder]

    for ec in code.ec:
        recovery_set = decoder_func(code, ec, **updated_decoder_opts)
        recovery(recovery_set, code, ec, sanity_check=sanity_check)
    result = check_correction(code, sanity_check=sanity_check)
    if sanity_check:
        return np.all(result[0])
    return np.all(result)<|MERGE_RESOLUTION|>--- conflicted
+++ resolved
@@ -230,13 +230,8 @@
     decoder_opts=None,
     draw=False,
     drawing_opts=None,
-<<<<<<< HEAD
-) -> bool:
-    """Run through all the error-correction steps.
-=======
 ):
     """Run through the qubit-level error-correction steps.
->>>>>>> 40010aab
 
     Combines weight assignment and outer (qubit) decoding. The latter of these
     includes the creation of decoding objects, the decoding algorithm, the
