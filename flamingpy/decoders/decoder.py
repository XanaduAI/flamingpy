# Copyright 2022 Xanadu Quantum Technologies Inc.

# Licensed under the Apache License, Version 2.0 (the "License");
# you may not use this file except in compliance with the License.
# You may obtain a copy of the License at

#     http://www.apache.org/licenses/LICENSE-2.0

# Unless required by applicable law or agreed to in writing, software
# distributed under the License is distributed on an "AS IS" BASIS,
# WITHOUT WARRANTIES OR CONDITIONS OF ANY KIND, either express or implied.
# See the License for the specific language governing permissions and
# limitations under the License.
"""Decoding and recovery functions."""

# pylint: disable=import-outside-toplevel

import itertools as it
import sys

import numpy as np

from flamingpy.cv.gkp import GKP_binner, Z_err_cond
from flamingpy.decoders.mwpm.matching import NxMatchingGraph, RxMatchingGraph, LemonMatchingGraph

# Smallest and largest numbers representable.
smallest_number = sys.float_info.min
largest_number = sys.float_info.max


def assign_weights(code, **kwargs):
    """Assign weights, reflecting error probabilities, to qubits in code.

    Args:
        code (SurfaceCode): the qubit QEC code
        method (str, optional): the method for weight assignment. By
            default, 'unit', denoting edges of weight 1 everywhere. For
            heuristic and analog weight assignment from Xanadu's blueprint,
            use 'blueprint'
        integer (bool, optional): whether to convert weights to
            integers using Python's round function; False by default
        multiplier (int, optional): multiply the weight by multiplier
            before rounding; 1 by default
        delta (float, optional): the CV noise parameter.

    Returns:
        None
    """
    default_options = {"method": "unit", "integer": False, "multiplier": 1}
    weight_options = {**default_options, **kwargs}
    G = code.graph

    syndrome_coords = code.all_syndrome_coords
    # Blueprint weight assignment dependent on type of neighbour.
    if weight_options.get("method") == "blueprint":
        for node in syndrome_coords:
            neighbors = G[node]
            # List and number of p-squeezed states in neighborhood of node.
            p_list = [G.nodes[v]["state"] for v in neighbors if G.nodes[v]["state"] == "p"]
            p_count = len(p_list)
            if p_count in (0, 1):
                if weight_options.get("prob_precomputed"):
                    err_prob = G.nodes[node]["p_phase_cond"]
                else:
                    delta_effective = (len(neighbors) + 1) * weight_options.get("delta")
                    hom_val = G.nodes[node]["hom_val_p"]
                    err_prob = Z_err_cond(delta_effective, hom_val)
                # Allow for taking log of 0.
                err_prob = min(err_prob, 0.5)
                # TODO: Can I just choose an arbitrary small number?
                if err_prob == 0:
                    err_prob = smallest_number
                if weight_options.get("integer"):
                    multiplier = weight_options.get("multiplier")
                    weight = round(-multiplier * np.log(err_prob))
                else:
                    weight = -np.log(err_prob)
                G.nodes[node]["weight"] = weight
            else:
                # Dictionary of the form number of swapouts: error probability.
                weight_dict = {2: 1 / 4, 3: 1 / 3, 4: 2 / 5}
                err_prob = weight_dict[p_count]
                if weight_options.get("integer"):
                    multiplier = weight_options.get("multiplier")
                    weight = round(-multiplier * np.log(err_prob))
                else:
                    weight = -np.log(err_prob)
                G.nodes[node]["weight"] = weight
    # Naive weight assignment, unity weights.
    if weight_options.get("method") == "unit":
        for node in syndrome_coords:
            G.nodes[node]["weight"] = 1
    # Also assign the weights to the stabilizer graph edges.
    for ec in code.ec:
        getattr(code, f"{ec}_stab_graph").assign_weights(code)


def CV_decoder(code, translator=GKP_binner):
    """Convert homodyne outcomes to bit values according to translator.

    The inner (CV) decoder, a.k.a. translator, a.k.a binning function. Set
    converted values to the bit_val attribute for nodes in G.

    Args:
        code (SurfaceCode): the qubit QEC code
        translator (func): the choice of binning function; by default, the
            standard GKP binning function that snaps to the closest
            integer multiple of sqrt(pi).
    Returns:
        None
    """
    for point in code.all_syndrome_coords:
        hom_val = code.graph.nodes[point]["hom_val_p"]
        bit_val = translator([hom_val])[0]
        code.graph.nodes[point]["bit_val"] = bit_val


def recovery(code, G_match, matching, ec, sanity_check=False):
    """Run recovery on code.

    Fip the bit values of all the vertices in the path connecting each
    pair of stabilizers according to matching. If sanity_check is True, verify
    that there are no odd-parity cubes remaining, or display their
    indices of there are.

    Args:
        code (SurfaceCode): the qubit QEC code
        G_match (MatchingGraph): the matching graph
        matching (set of tuples): the minimum weight perfect matching
        ec (string): the error complex ('primal' or 'dual')
        sanity_check (bool): if True, check if the recovery has succeeded
            and print a message.

    Returns:
        None
    """
    virtual_points = G_match.virtual_points
    stab_graph = getattr(code, ec + "_stab_graph")
    for match in matching:
        if match not in it.product(virtual_points, virtual_points):
            path = G_match.edge_path(match)
            pairs = [(path[i], path[i + 1]) for i in range(len(path) - 1)]
            for pair in pairs:
                common_vertex = stab_graph.edge_data(*pair)["common_vertex"]
                code.graph.nodes[common_vertex]["bit_val"] ^= 1

    if sanity_check:
        odd_cubes = list(stab_graph.odd_parity_stabilizers())
        if odd_cubes:
            print("Unsatisfied " + ec + " stabilizers:", odd_cubes)
        else:
            print(ec.capitalize() + " recovery succeeded - no unsatisfied stabilizers.")


def check_correction(code, sanity_check=False):
    """Check whether the error correction has succeded or failed.

    Verify that no logical operator has been applied at the end of the
    recovery. This is achieved by checking that the total parity on the
    appropriate correlation or gauge surface(s) is even. Such as surface
    consists of the set of all syndrome qubits (of the kind in code.ec),
    in a plane of the correct kind ("primal" or "dual") along a
    specified direction.

    For all-periodic boundaries, total parities of planes along all
    three directions are compared. For open boundaries, a plane parallel
    to the primal or dual spatial (x or y) boundary (if the error complex
    is primal or dual, respectively) is checked. In every case, the first
    plane along the specified direction of the right type is checked
    (although this doesn't matter for the following reason).

    Since a logical operator cuts through a set of parallel planes at
    a single point per plane, we expect parities along all parallel
    planes to be the same: this is the idea behind sanity_check.

    Args:
        code (SurfaceCode): the qubit QEC code. At the stage this functions is
            run, the recovery has already been applied, so that code.graph
            represents the error-corrected graph state.
        sanity_check (bool): if True, display the total parity of
            all parallel correlation surfaces to verify if parity
            is conserved.

    Returns:
        list or (list, list): a list of bools indicating whether error
            correction succeeded for each complex. If sanity_check is set to
            True, also output a dictionary between planes and results of
            the parallel-plane-parity sanity check.
    """
    dims = np.array(code.dims)
    dir_dict = {"x": 0, "y": 1, "z": 2}

    if sanity_check:
        print()

    ec_checks = []
    truth_dicts = []
    for ec in code.ec:
        planes_to_check = []
        truth_dict = {"x": [], "y": [], "z": []}
        if code.bound_str == "periodic":
            planes_to_check = ["x", "y", "z"]
        elif code.bound_str.startswith("open"):
            planes_to_check = ["x"] if ec == "primal" else ["y"]

        minimum = 0 if ec == "primal" else 1
        for plane_str in planes_to_check:
            maximum = 2 * dims[dir_dict[plane_str]] if sanity_check else minimum + 2
            for sheet in range(minimum, maximum, 2):
                slice_verts = code.graph.slice_coords(plane_str, sheet)
                syndrome_verts = getattr(code, ec + "_syndrome_coords")
                only_syndrome = set(slice_verts) & set(syndrome_verts)
                parity = 0
                for node in only_syndrome:
                    parity ^= code.graph.nodes[node]["bit_val"]
                truth_dict[plane_str].append(bool(1 - parity))

        if sanity_check:
            print(ec.capitalize() + " error correction check --", truth_dict)

        all_surfaces = [truth_dict[i][0] for i in planes_to_check]
        ec_checks += [np.all(all_surfaces)]
        truth_dicts += [truth_dict]
    if sanity_check:
        return ec_checks, truth_dicts
    return ec_checks


def build_match_graph(code, ec, matching_backend="retworkx"):
    """Build the matching graph for the given code.

    Args:
        code (code): the code class to decode and correct
        ec (string): the error complex ("primal" or "dual")
        matching_backend (str or flamingpy.matching.MatchingGraph, optional):
            The type of matching graph to build. If providing a string,
            it must be either "retworkx", "networkx" or "lemon" to pick one
            of the already implemented backends. Else, the provided type should
            inherit from the MatchingGraph abstract base class and have an empty init.
            The default is the retworkx backend.
    Returns:
        MatchingGraph: The matching graph.
    """
    default_backends = {
        "networkx": NxMatchingGraph,
        "retworkx": RxMatchingGraph,
        "lemon": LemonMatchingGraph,
    }
    if matching_backend in default_backends:
        matching_backend = default_backends[matching_backend]

    return matching_backend(ec, code)


def correct(
    code,
    decoder,
    weight_options=None,
    sanity_check=False,
<<<<<<< HEAD
    matching_backend="retworkx",
=======
    matching_backend="networkx",
    draw=False,
    drawing_opts=None,
>>>>>>> 1b716ca9
):
    """Run through all the error-correction steps.

    Combines weight assignment, inner decoding and outer decoding, The last
    of these includes matching graph creation, minimum-weight-perfect matching,
    recovery, and correctness check.

    Args:
        code (code): the code class to decode and correct
        decoder (dict): a dictionary of the form

            {"inner": f, "outer": s},

            where f is the inner/CV decoding function (GKP_binner by default)
            and s is the string indicating the outer/DV decoder to use
            ('MWPM' by default)
        weight_options (dict, optional): how to assign weights; options are

            'method': 'unit' or 'blueprint'
            'integer': True (for rounding) or False (for not)
            'multiplier': integer denoting multiplicative factor
            before rounding
            Unit weights by default.
        sanity_check (bool, optional): if True, check that the recovery
            operation succeeded and verify that parity is conserved
            among all correlation surfaces
        matching_backend (str or flamingpy.matching.MatchingGraph, optional):
            The backend to generate the matching graph. See build_match_graph
            for more details.
    Returns:
        bool: True if error correction succeded, False if not.
    """

    inner_dict = {"basic": GKP_binner}
    outer_dict = {"MWPM": "MWPM"}

    inner_decoder = decoder.get("inner")
    outer_decoder = decoder.get("outer")
    if inner_decoder:
        CV_decoder(code, translator=inner_dict[inner_decoder])

    if weight_options is None:
        weight_options = {}
    assign_weights(code, **weight_options)

    if outer_dict[outer_decoder] == "MWPM":
        for ec in code.ec:
            matching_graph = build_match_graph(code, ec, matching_backend)
            matching = matching_graph.min_weight_perfect_matching()

            # Draw the stabilizer graph, matching graph, and syndrome, if
            # desired.
            if draw:
                from flamingpy.utils.viz import draw_mwpm_decoding

                draw_mwpm_decoding(code, ec, matching_graph, matching, drawing_opts)

            recovery(code, matching_graph, matching, ec, sanity_check=sanity_check)
    result = check_correction(code, sanity_check=sanity_check)
    return np.all(result)<|MERGE_RESOLUTION|>--- conflicted
+++ resolved
@@ -257,13 +257,9 @@
     decoder,
     weight_options=None,
     sanity_check=False,
-<<<<<<< HEAD
     matching_backend="retworkx",
-=======
-    matching_backend="networkx",
     draw=False,
     drawing_opts=None,
->>>>>>> 1b716ca9
 ):
     """Run through all the error-correction steps.
 
