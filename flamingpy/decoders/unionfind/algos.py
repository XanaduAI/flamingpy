<<<<<<< HEAD
# Copyright 2022 Xanadu Quantum Technologies Inc.

# Licensed under the Apache License, Version 2.0 (the "License");
# you may not use this file except in compliance with the License.
# You may obtain a copy of the License at

#     http://www.apache.org/licenses/LICENSE-2.0

# Unless required by applicable law or agreed to in writing, software
# distributed under the License is distributed on an "AS IS" BASIS,
# WITHOUT WARRANTIES OR CONDITIONS OF ANY KIND, either express or implied.
# See the License for the specific language governing permissions and
# limitations under the License.
"""Implementation of the Union-Find decoder, adapted from arXiv:1709.06218 and
arXiv:1703.01517 ."""

# pylint: disable=import-outside-toplevel

import retworkx as rx

from flamingpy.decoders.unionfind.uf_classes import Node, Root, Support, Boundary
from flamingpy.codes.stabilizer import Stabilizer


def union(root1, root2):
    """Perform a weighted union between root1 and root2.

    Args:
        root1 (Root): root of the first cluster in the union
        root2 (Root): root of the second cluster in the union

    Returns:
        NoneType or (Root, Root): If root1 and root2 are same, returns None;
            else, the big and small root node after the union.
    """
    if root1 != root2:
        # The equal case is important here, given the use in initialize_cluster_trees
        if root1.size >= root2.size:
            big_root = root1
            small_root = root2
        else:
            big_root = root2
            small_root = root1

        big_root.size += small_root.size

        if small_root.boundary:
            big_root.boundary = small_root.boundary

        big_root.parity = (big_root.parity + small_root.parity) % 2
        big_root.node.children.add(small_root.node)
        small_root.node.parent = big_root.node

        return big_root.node, small_root.node

    return None


def initialize_cluster_trees(stabilizer_graph):
    """Initialize the cluster trees (Algo 2, step 1 in arXiv:1709.06218).

    Args:
        stabilizer_graph (StabilizerGraph): stabilizer graph that contains the
            syndrome data from measurement outcomes

    Returns:
        dict, list[Root], list[Root]: a dictionary of the nodes, a list of
            roots of the various cluster trees, and a list of roots with
            odd parity.
    """

    # Generate the erasure graph
    erasure_graph = rx.PyGraph()
    stab_to_index = {}

    stabilizer_graph_nodes = stabilizer_graph.nodes()

    for edge in stabilizer_graph.edges():
        if (edge[0] not in {"low", "high"}) and (edge[1] not in {"low", "high"}):
            vertices = []
            for i in range(2):
                if edge[i] in stab_to_index:
                    vertices.append(stab_to_index[edge[i]])
                else:
                    # Adding all nodes (not just erasure nodes) is important to
                    # initialize the single node clusters along with erasures
                    vertices.append(erasure_graph.add_node(edge[i]))
                    stab_to_index[edge[i]] = vertices[i]
            if stabilizer_graph.edge_data(edge[0], edge[1])["weight"] == -1:
                # edge_with_indices[2] is a dictionary containing the qubit
                # coordinate corresponding to the edge
                erasure_graph.add_edge(vertices[0], vertices[1], None)

    # Create a dictionary of nodes for stabilizers
    node_dict = {}
    stabilizer_graph_nodes = stabilizer_graph.nodes()
    for stabilizer in stabilizer_graph_nodes:
        if stabilizer not in ("low", "high"):
            node_dict[stabilizer] = Node(stabilizer)

    # Create clusters corresponding to the connected components of the erasures
    cluster_trees = []

    erasure_graph_nodes = erasure_graph.nodes()
    odd_clusters = []
    for component in rx.connected_components(erasure_graph):
        # Assign a random vertex in the erasure component to be the root
        root_stabilizer = erasure_graph_nodes[component.pop()]
        cluster_root = Root(
            node_dict[root_stabilizer],
            parity=root_stabilizer.parity
            if isinstance(root_stabilizer, Stabilizer)
            else "boundary",
        )  # boundary nodes are represented by tuples
        for vertex in component:
            vertex_stabilizer = erasure_graph_nodes[vertex]
            union(
                cluster_root,
                Root(
                    node_dict[vertex_stabilizer],
                    parity=vertex_stabilizer.parity
                    if isinstance(vertex_stabilizer, Stabilizer)
                    else "boundary",
                ),
            )
        if cluster_root.parity:
            odd_clusters += [cluster_root]
        cluster_trees += [cluster_root]

    return node_dict, cluster_trees, odd_clusters


def union_find(odd_clusters, boundary, stabilizer_graph, support, node_dict):
    """Perform the 'find' and 'union' operations.

    Each odd cluster is grown by a half edge in all the directions; odd clusters
    that have common nodes after the growth are found; and the union operation
    is performed to merge the clusters. This operation is repeated until all
    clusters become even.

    Args:
        odd_clusters (list): list of clusters with odd parity
        boundary (Boundary): dictionary of the Boundary objects of all clusters
        stabilizer_graph (StabilizerGraph): the stabilizer graph
        support (Support): the support table
        node_dict (dict): a dictionary of nodes.

    Returns:
        NoneType
    """

    # Growing the clusters until they all become even
    while odd_clusters:
        # Growing each cluster by half an edge or by a part of an edge based
        # on the type of weight used
        fusion_list = []
        for cluster in odd_clusters:
            for node in boundary[cluster.node].nodes:
                for edge in stabilizer_graph.out_edges(node.id):
                    if (edge[0] not in {"low", "high"}) and (edge[1] not in {"low", "high"}):
                        grown = support.grow((edge[0], edge[1]))
                        if grown:
                            fusion_list += [(edge[0], edge[1])]
        for edge in fusion_list:
            # If the new edge connects different clusters, fuse them
            root0 = node_dict[edge[0]].find_root()
            root1 = node_dict[edge[1]].find_root()
            if root0 != root1:
                big_root, small_root = union(root0, root1)
                # Updating the boundary of the new cluster
                boundary[big_root].nodes = boundary[big_root].nodes.union(
                    boundary[small_root].nodes
                )
                boundary[big_root].prune(support, stabilizer_graph)

        # Updating the roots of the odd clusters
        temp_odd_clusters = set()
        for cluster in odd_clusters:
            temp_odd_clusters.add(cluster.node.find_root())
        odd_clusters = temp_odd_clusters

        # Removing even clusters
        temp_odd_clusters = set()
        for cluster in odd_clusters:
            if cluster.parity:
                if not cluster.boundary:
                    temp_odd_clusters.add(cluster)
        odd_clusters = temp_odd_clusters


def obtain_spanning_forest(stabilizer_graph, support):
    """Obtain the spanning forest at the end of the union-find step.

    Args:
        stabilizer_graph (StabilizerGraph): the stabilizer graph
        support (Support): the support table containing the grown edges

    Returns:
        rx.PyGraph, parity_dict: a graph containing the edges grown in
            the support table and a dictionary containing the parity of all
            nodes in the spanning_forest.
    """

    spanning_forest = support.span_forest(stabilizer_graph)

    spanning_forest_nodes = spanning_forest.nodes()
    parity_dict = {}
    for tree in rx.connected_components(spanning_forest):
        nb_odd_nodes = 0
        boundary_node = None
        for node_index in tree:
            node = spanning_forest_nodes[node_index]
            if isinstance(node, tuple):
                boundary_node = node_index
                parity_dict[node_index] = 0
            elif isinstance(node, Stabilizer):
                parity = node.parity
                parity_dict[node_index] = parity
                if parity == 1:
                    nb_odd_nodes += 1
        if nb_odd_nodes % 2:
            parity_dict[boundary_node] = 1
    return spanning_forest, parity_dict


def uf_decode(code, ec):
    """Run the union-find decoding algorithm.

    Args:
        code (code): the code object to decode
        ec (str): the error complex ("primal" or "dual")

    Returns:
        rx.PyGraph, parity_dict: a graph containing the edges grown in
            the support table and a dictionary containing the parity of all
            nodes in the spanning_forest.
    """

    # Obtain the stabilizer graph
    stabilizer_graph = getattr(code, ec + "_stab_graph")

    # Initializing the clusters based on erased edges and non-trivial syndrome
    node_dict, cluster_trees, odd_clusters = initialize_cluster_trees(stabilizer_graph)
    support = Support(stabilizer_graph)

    boundary = {}
    for cluster in cluster_trees:
        boundary[cluster.node] = Boundary(cluster, support, stabilizer_graph)
    union_find(odd_clusters, boundary, stabilizer_graph, support, node_dict)

    # Constructing the spanning forest
    spanning_forest, parity_dict = obtain_spanning_forest(stabilizer_graph, support)

    return spanning_forest, parity_dict


def trim_forest(spanning_forest, leaf, parity_dict, recovery):
    """Trim leaves in spanning_forest.

    Args:
        spanning_forest (rx.PyGraph): a graph containing the cluster edges
        leaf (int): index of a leaf node in spanning_forest
        parity_dict (dict): dictionary of parity of the nodes in the spanning
            forest
        recovery (set): set of recovery edges that need to be updated.
    Returns:
        NoneType
    """
    edges = list(spanning_forest.out_edges(leaf))
    if edges:
        edge = edges[0]
    else:
        return
    edge_qubit_index = spanning_forest.get_edge_data(edge[0], edge[1])["common_vertex"]
    spanning_forest.remove_edge(edge[0], edge[1])
    if edge[0] == leaf:
        new_leaf = edge[1]
    else:
        new_leaf = edge[0]
    if parity_dict[leaf] == 1:
        recovery.add(edge_qubit_index)
        parity_dict[leaf] = 0
        parity_dict[new_leaf] ^= 1
    if spanning_forest.degree(new_leaf) == 1:
        trim_forest(spanning_forest, new_leaf, parity_dict, recovery)


def peeling(spanning_forest, parity_dict):
    """Runs the peeling decoding algorithm.

    Args:
        spanning_forest (rx.PyGraph): graph containing the spanning forest,
        parity_dict (dict): dictionary of parity of the nodes in the spanning
            forest

    Returns:
        set[tuples]: the nodes (representing qubits) be fed into the recovery
            (i.e. whose bit values must be flipped).
    """

    recovery_set = set()
    leaves = [
        node for node in range(len(spanning_forest.nodes())) if (spanning_forest.degree(node) == 1)
    ]

    for leaf in leaves:
        trim_forest(spanning_forest, leaf, parity_dict, recovery_set)

    return recovery_set


def uf_decoder(code, ec, **kwargs):
    """Run the full Union-Find and peeling decoder on code.

    Args:
        code (SurfaceCode): the code class to decode and correct
        ec (string): the error complex ("primal" or "dual")

    Returns:
        set[tuples]: the nodes (representing qubits) be fed into the recovery
            (i.e. whose bit values must be flipped).
    """
    spanning_forest, parity_dict = uf_decode(code, ec)
    recovery_set = peeling(spanning_forest, parity_dict)

    if kwargs.get("draw"):
        from flamingpy.utils.viz import draw_decoding

        dec_objects = {"recovery_set": recovery_set}
        draw_decoding(code, ec, dec_objects, kwargs.get("drawing_opts"))

    return recovery_set
=======
# Copyright 2022 Xanadu Quantum Technologies Inc.

# Licensed under the Apache License, Version 2.0 (the "License");
# you may not use this file except in compliance with the License.
# You may obtain a copy of the License at

#     http://www.apache.org/licenses/LICENSE-2.0

# Unless required by applicable law or agreed to in writing, software
# distributed under the License is distributed on an "AS IS" BASIS,
# WITHOUT WARRANTIES OR CONDITIONS OF ANY KIND, either express or implied.
# See the License for the specific language governing permissions and
# limitations under the License.
"""Implementation of the Union-Find decoder, adapted from arXiv:1709.06218 and
arXiv:1703.01517 ."""

# pylint: disable=import-outside-toplevel,too-many-locals

import retworkx as rx

from flamingpy.decoders.unionfind.uf_classes import Node, Root, Support, Boundary
from flamingpy.codes.stabilizer import Stabilizer


def union(root1, root2):
    """Perform a weighted union between root1 and root2.

    Args:
        root1 (Root): root of the first cluster in the union
        root2 (Root): root of the second cluster in the union

    Returns:
        NoneType or (Root, Root): If root1 and root2 are same, returns None;
            else, the big and small root node after the union.
    """
    if root1 != root2:
        # The equal case is important here, given the use in initialize_cluster_trees
        if root1.size >= root2.size:
            big_root = root1
            small_root = root2
        else:
            big_root = root2
            small_root = root1

        big_root.size += small_root.size

        if small_root.boundary:
            big_root.boundary = small_root.boundary

        big_root.parity = (big_root.parity + small_root.parity) % 2
        big_root.node.children.add(small_root.node)
        small_root.node.parent = big_root.node

        return big_root.node, small_root.node

    return None


def initialize_cluster_trees(stabilizer_graph):
    """Initialize the cluster trees (Algo 2, step 1 in arXiv:1709.06218).

    Args:
        stabilizer_graph (StabilizerGraph): stabilizer graph that contains the
            syndrome data from measurement outcomes

    Returns:
        dict, list[Root], list[Root]: a dictionary of the nodes, a list of
            roots of the various cluster trees, and a list of roots with
            odd parity.
    """

    # Generate the erasure graph
    erasure_graph = rx.PyGraph()
    stab_to_index = {}

    stabilizer_graph_nodes = stabilizer_graph.nodes()

    for edge in stabilizer_graph.edges():
        if (edge[0] not in {"low", "high"}) and (edge[1] not in {"low", "high"}):
            vertices = []
            for i in range(2):
                if edge[i] in stab_to_index:
                    vertices.append(stab_to_index[edge[i]])
                else:
                    # Adding all nodes (not just erasure nodes) is important to
                    # initialize the single node clusters along with erasures
                    vertices.append(erasure_graph.add_node(edge[i]))
                    stab_to_index[edge[i]] = vertices[i]
            if stabilizer_graph.edge_data(edge[0], edge[1])["weight"] == -1:
                # edge_with_indices[2] is a dictionary containing the qubit
                # coordinate corresponding to the edge
                erasure_graph.add_edge(vertices[0], vertices[1], None)

    # Create a dictionary of nodes for stabilizers
    node_dict = {}
    stabilizer_graph_nodes = stabilizer_graph.nodes()
    for stabilizer in stabilizer_graph_nodes:
        if stabilizer not in ("low", "high"):
            node_dict[stabilizer] = Node(stabilizer)

    # Create clusters corresponding to the connected components of the erasures
    cluster_trees = []

    erasure_graph_nodes = erasure_graph.nodes()
    odd_clusters = []
    for component in rx.connected_components(erasure_graph):
        # Assign a random vertex in the erasure component to be the root
        root_stabilizer = erasure_graph_nodes[component.pop()]
        cluster_root = Root(
            node_dict[root_stabilizer],
            parity=root_stabilizer.parity
            if isinstance(root_stabilizer, Stabilizer)
            else "boundary",
        )  # boundary nodes are represented by tuples
        for vertex in component:
            vertex_stabilizer = erasure_graph_nodes[vertex]
            union(
                cluster_root,
                Root(
                    node_dict[vertex_stabilizer],
                    parity=vertex_stabilizer.parity
                    if isinstance(vertex_stabilizer, Stabilizer)
                    else "boundary",
                ),
            )
        if cluster_root.parity:
            odd_clusters += [cluster_root]
        cluster_trees += [cluster_root]

    return node_dict, cluster_trees, odd_clusters


def union_find(odd_clusters, boundary, stabilizer_graph, support, node_dict):
    """Perform the 'find' and 'union' operations.

    Each odd cluster is grown by a half edge in all the directions; odd clusters
    that have common nodes after the growth are found; and the union operation
    is performed to merge the clusters. This operation is repeated until all
    clusters become even.

    Args:
        odd_clusters (list): list of clusters with odd parity
        boundary (Boundary): dictionary of the Boundary objects of all clusters
        stabilizer_graph (StabilizerGraph): the stabilizer graph
        support (Support): the support table
        node_dict (dict): a dictionary of nodes.

    Returns:
        NoneType
    """

    # Growing the clusters until they all become even
    while odd_clusters:
        # Growing each cluster by half an edge or by a part of an edge based
        # on the type of weight used
        fusion_list = []
        for cluster in odd_clusters:
            for node in boundary[cluster.node].nodes:
                for edge in stabilizer_graph.out_edges(node.id):
                    if (edge[0] not in {"low", "high"}) and (edge[1] not in {"low", "high"}):
                        grown = support.grow((edge[0], edge[1]))
                        if grown:
                            fusion_list += [(edge[0], edge[1])]
        for edge in fusion_list:
            # If the new edge connects different clusters, fuse them
            root0 = node_dict[edge[0]].find_root()
            root1 = node_dict[edge[1]].find_root()
            if root0 != root1:
                big_root, small_root = union(root0, root1)
                # Updating the boundary of the new cluster
                boundary[big_root].nodes = boundary[big_root].nodes.union(
                    boundary[small_root].nodes
                )
                boundary[big_root].prune(support, stabilizer_graph)

        # Updating the roots of the odd clusters
        temp_odd_clusters = set()
        for cluster in odd_clusters:
            temp_odd_clusters.add(cluster.node.find_root())
        odd_clusters = temp_odd_clusters

        # Removing even clusters
        temp_odd_clusters = set()
        for cluster in odd_clusters:
            if cluster.parity:
                if not cluster.boundary:
                    temp_odd_clusters.add(cluster)
        odd_clusters = temp_odd_clusters


def obtain_spanning_forest(stabilizer_graph, support):
    """Obtain the spanning forest at the end of the union-find step.

    Args:
        stabilizer_graph (StabilizerGraph): the stabilizer graph
        support (Support): the support table containing the grown edges

    Returns:
        rx.PyGraph, parity_dict: a graph containing the edges grown in
            the support table and a dictionary containing the parity of all
            nodes in the spanning_forest.
    """

    spanning_forest = support.span_forest(stabilizer_graph)

    spanning_forest_nodes = spanning_forest.nodes()
    parity_dict = {}
    for tree in rx.connected_components(spanning_forest):
        nb_odd_nodes = 0
        boundary_node = None
        for node_index in tree:
            node = spanning_forest_nodes[node_index]
            if isinstance(node, tuple):
                boundary_node = node_index
                parity_dict[node_index] = 0
            elif isinstance(node, Stabilizer):
                parity = node.parity
                parity_dict[node_index] = parity
                if parity == 1:
                    nb_odd_nodes += 1
        if nb_odd_nodes % 2:
            parity_dict[boundary_node] = 1
    return spanning_forest, parity_dict


def uf_decode(code, ec):
    """Run the union-find decoding algorithm.

    Args:
        code (code): the code object to decode
        ec (str): the error complex ("primal" or "dual")

    Returns:
        rx.PyGraph, parity_dict: a graph containing the edges grown in
            the support table and a dictionary containing the parity of all
            nodes in the spanning_forest.
    """

    # Obtain the stabilizer graph
    stabilizer_graph = getattr(code, ec + "_stab_graph")

    # Initializing the clusters based on erased edges and non-trivial syndrome
    node_dict, cluster_trees, odd_clusters = initialize_cluster_trees(stabilizer_graph)
    support = Support(stabilizer_graph)

    boundary = {}
    for cluster in cluster_trees:
        boundary[cluster.node] = Boundary(cluster, support, stabilizer_graph)
    union_find(odd_clusters, boundary, stabilizer_graph, support, node_dict)

    # Constructing the spanning forest
    spanning_forest, parity_dict = obtain_spanning_forest(stabilizer_graph, support)

    return spanning_forest, parity_dict


def trim_forest(spanning_forest, leaf, parity_dict, recovery):
    """Trim leaves in spanning_forest.

    Args:
        spanning_forest (rx.PyGraph): a graph containing the cluster edges
        leaf (int): index of a leaf node in spanning_forest
        parity_dict (dict): dictionary of parity of the nodes in the spanning
            forest
        recovery (set): set of recovery edges that need to be updated.
    Returns:
        NoneType
    """
    edges = list(spanning_forest.out_edges(leaf))
    if edges:
        edge = edges[0]
    else:
        return
    edge_qubit_index = spanning_forest.get_edge_data(edge[0], edge[1])["common_vertex"]
    spanning_forest.remove_edge(edge[0], edge[1])
    if edge[0] == leaf:
        new_leaf = edge[1]
    else:
        new_leaf = edge[0]
    if parity_dict[leaf] == 1:
        recovery.add(edge_qubit_index)
        parity_dict[leaf] = 0
        parity_dict[new_leaf] ^= 1
    if spanning_forest.degree(new_leaf) == 1:
        trim_forest(spanning_forest, new_leaf, parity_dict, recovery)


def peeling(spanning_forest, parity_dict):
    """Runs the peeling decoding algorithm.

    Args:
        spanning_forest (rx.PyGraph): graph containing the spanning forest,
        parity_dict (dict): dictionary of parity of the nodes in the spanning
            forest

    Returns:
        set[tuples]: the nodes (representing qubits) be fed into the recovery
            (i.e. whose bit values must be flipped).
    """

    recovery_set = set()
    leaves = [
        node for node in range(len(spanning_forest.nodes())) if (spanning_forest.degree(node) == 1)
    ]

    for leaf in leaves:
        trim_forest(spanning_forest, leaf, parity_dict, recovery_set)

    return recovery_set


def uf_decoder(code, ec, **kwargs):
    """Run the full Union-Find and peeling decoder on code.

    Args:
        code (SurfaceCode): the code class to decode and correct
        ec (string): the error complex ("primal" or "dual")

    Returns:
        set[tuples]: the nodes (representing qubits) be fed into the recovery
            (i.e. whose bit values must be flipped).
    """
    spanning_forest, parity_dict = uf_decode(code, ec)
    recovery_set = peeling(spanning_forest, parity_dict)

    if kwargs.get("draw"):
        from flamingpy.utils.viz import draw_decoding

        dec_objects = {"recovery_set": recovery_set}
        draw_decoding(code, ec, dec_objects, kwargs.get("drawing_opts"))

    return recovery_set
>>>>>>> 1363792c
<|MERGE_RESOLUTION|>--- conflicted
+++ resolved
@@ -1,4 +1,3 @@
-<<<<<<< HEAD
 # Copyright 2022 Xanadu Quantum Technologies Inc.
 
 # Licensed under the Apache License, Version 2.0 (the "License");
@@ -330,338 +329,4 @@
         dec_objects = {"recovery_set": recovery_set}
         draw_decoding(code, ec, dec_objects, kwargs.get("drawing_opts"))
 
-    return recovery_set
-=======
-# Copyright 2022 Xanadu Quantum Technologies Inc.
-
-# Licensed under the Apache License, Version 2.0 (the "License");
-# you may not use this file except in compliance with the License.
-# You may obtain a copy of the License at
-
-#     http://www.apache.org/licenses/LICENSE-2.0
-
-# Unless required by applicable law or agreed to in writing, software
-# distributed under the License is distributed on an "AS IS" BASIS,
-# WITHOUT WARRANTIES OR CONDITIONS OF ANY KIND, either express or implied.
-# See the License for the specific language governing permissions and
-# limitations under the License.
-"""Implementation of the Union-Find decoder, adapted from arXiv:1709.06218 and
-arXiv:1703.01517 ."""
-
-# pylint: disable=import-outside-toplevel,too-many-locals
-
-import retworkx as rx
-
-from flamingpy.decoders.unionfind.uf_classes import Node, Root, Support, Boundary
-from flamingpy.codes.stabilizer import Stabilizer
-
-
-def union(root1, root2):
-    """Perform a weighted union between root1 and root2.
-
-    Args:
-        root1 (Root): root of the first cluster in the union
-        root2 (Root): root of the second cluster in the union
-
-    Returns:
-        NoneType or (Root, Root): If root1 and root2 are same, returns None;
-            else, the big and small root node after the union.
-    """
-    if root1 != root2:
-        # The equal case is important here, given the use in initialize_cluster_trees
-        if root1.size >= root2.size:
-            big_root = root1
-            small_root = root2
-        else:
-            big_root = root2
-            small_root = root1
-
-        big_root.size += small_root.size
-
-        if small_root.boundary:
-            big_root.boundary = small_root.boundary
-
-        big_root.parity = (big_root.parity + small_root.parity) % 2
-        big_root.node.children.add(small_root.node)
-        small_root.node.parent = big_root.node
-
-        return big_root.node, small_root.node
-
-    return None
-
-
-def initialize_cluster_trees(stabilizer_graph):
-    """Initialize the cluster trees (Algo 2, step 1 in arXiv:1709.06218).
-
-    Args:
-        stabilizer_graph (StabilizerGraph): stabilizer graph that contains the
-            syndrome data from measurement outcomes
-
-    Returns:
-        dict, list[Root], list[Root]: a dictionary of the nodes, a list of
-            roots of the various cluster trees, and a list of roots with
-            odd parity.
-    """
-
-    # Generate the erasure graph
-    erasure_graph = rx.PyGraph()
-    stab_to_index = {}
-
-    stabilizer_graph_nodes = stabilizer_graph.nodes()
-
-    for edge in stabilizer_graph.edges():
-        if (edge[0] not in {"low", "high"}) and (edge[1] not in {"low", "high"}):
-            vertices = []
-            for i in range(2):
-                if edge[i] in stab_to_index:
-                    vertices.append(stab_to_index[edge[i]])
-                else:
-                    # Adding all nodes (not just erasure nodes) is important to
-                    # initialize the single node clusters along with erasures
-                    vertices.append(erasure_graph.add_node(edge[i]))
-                    stab_to_index[edge[i]] = vertices[i]
-            if stabilizer_graph.edge_data(edge[0], edge[1])["weight"] == -1:
-                # edge_with_indices[2] is a dictionary containing the qubit
-                # coordinate corresponding to the edge
-                erasure_graph.add_edge(vertices[0], vertices[1], None)
-
-    # Create a dictionary of nodes for stabilizers
-    node_dict = {}
-    stabilizer_graph_nodes = stabilizer_graph.nodes()
-    for stabilizer in stabilizer_graph_nodes:
-        if stabilizer not in ("low", "high"):
-            node_dict[stabilizer] = Node(stabilizer)
-
-    # Create clusters corresponding to the connected components of the erasures
-    cluster_trees = []
-
-    erasure_graph_nodes = erasure_graph.nodes()
-    odd_clusters = []
-    for component in rx.connected_components(erasure_graph):
-        # Assign a random vertex in the erasure component to be the root
-        root_stabilizer = erasure_graph_nodes[component.pop()]
-        cluster_root = Root(
-            node_dict[root_stabilizer],
-            parity=root_stabilizer.parity
-            if isinstance(root_stabilizer, Stabilizer)
-            else "boundary",
-        )  # boundary nodes are represented by tuples
-        for vertex in component:
-            vertex_stabilizer = erasure_graph_nodes[vertex]
-            union(
-                cluster_root,
-                Root(
-                    node_dict[vertex_stabilizer],
-                    parity=vertex_stabilizer.parity
-                    if isinstance(vertex_stabilizer, Stabilizer)
-                    else "boundary",
-                ),
-            )
-        if cluster_root.parity:
-            odd_clusters += [cluster_root]
-        cluster_trees += [cluster_root]
-
-    return node_dict, cluster_trees, odd_clusters
-
-
-def union_find(odd_clusters, boundary, stabilizer_graph, support, node_dict):
-    """Perform the 'find' and 'union' operations.
-
-    Each odd cluster is grown by a half edge in all the directions; odd clusters
-    that have common nodes after the growth are found; and the union operation
-    is performed to merge the clusters. This operation is repeated until all
-    clusters become even.
-
-    Args:
-        odd_clusters (list): list of clusters with odd parity
-        boundary (Boundary): dictionary of the Boundary objects of all clusters
-        stabilizer_graph (StabilizerGraph): the stabilizer graph
-        support (Support): the support table
-        node_dict (dict): a dictionary of nodes.
-
-    Returns:
-        NoneType
-    """
-
-    # Growing the clusters until they all become even
-    while odd_clusters:
-        # Growing each cluster by half an edge or by a part of an edge based
-        # on the type of weight used
-        fusion_list = []
-        for cluster in odd_clusters:
-            for node in boundary[cluster.node].nodes:
-                for edge in stabilizer_graph.out_edges(node.id):
-                    if (edge[0] not in {"low", "high"}) and (edge[1] not in {"low", "high"}):
-                        grown = support.grow((edge[0], edge[1]))
-                        if grown:
-                            fusion_list += [(edge[0], edge[1])]
-        for edge in fusion_list:
-            # If the new edge connects different clusters, fuse them
-            root0 = node_dict[edge[0]].find_root()
-            root1 = node_dict[edge[1]].find_root()
-            if root0 != root1:
-                big_root, small_root = union(root0, root1)
-                # Updating the boundary of the new cluster
-                boundary[big_root].nodes = boundary[big_root].nodes.union(
-                    boundary[small_root].nodes
-                )
-                boundary[big_root].prune(support, stabilizer_graph)
-
-        # Updating the roots of the odd clusters
-        temp_odd_clusters = set()
-        for cluster in odd_clusters:
-            temp_odd_clusters.add(cluster.node.find_root())
-        odd_clusters = temp_odd_clusters
-
-        # Removing even clusters
-        temp_odd_clusters = set()
-        for cluster in odd_clusters:
-            if cluster.parity:
-                if not cluster.boundary:
-                    temp_odd_clusters.add(cluster)
-        odd_clusters = temp_odd_clusters
-
-
-def obtain_spanning_forest(stabilizer_graph, support):
-    """Obtain the spanning forest at the end of the union-find step.
-
-    Args:
-        stabilizer_graph (StabilizerGraph): the stabilizer graph
-        support (Support): the support table containing the grown edges
-
-    Returns:
-        rx.PyGraph, parity_dict: a graph containing the edges grown in
-            the support table and a dictionary containing the parity of all
-            nodes in the spanning_forest.
-    """
-
-    spanning_forest = support.span_forest(stabilizer_graph)
-
-    spanning_forest_nodes = spanning_forest.nodes()
-    parity_dict = {}
-    for tree in rx.connected_components(spanning_forest):
-        nb_odd_nodes = 0
-        boundary_node = None
-        for node_index in tree:
-            node = spanning_forest_nodes[node_index]
-            if isinstance(node, tuple):
-                boundary_node = node_index
-                parity_dict[node_index] = 0
-            elif isinstance(node, Stabilizer):
-                parity = node.parity
-                parity_dict[node_index] = parity
-                if parity == 1:
-                    nb_odd_nodes += 1
-        if nb_odd_nodes % 2:
-            parity_dict[boundary_node] = 1
-    return spanning_forest, parity_dict
-
-
-def uf_decode(code, ec):
-    """Run the union-find decoding algorithm.
-
-    Args:
-        code (code): the code object to decode
-        ec (str): the error complex ("primal" or "dual")
-
-    Returns:
-        rx.PyGraph, parity_dict: a graph containing the edges grown in
-            the support table and a dictionary containing the parity of all
-            nodes in the spanning_forest.
-    """
-
-    # Obtain the stabilizer graph
-    stabilizer_graph = getattr(code, ec + "_stab_graph")
-
-    # Initializing the clusters based on erased edges and non-trivial syndrome
-    node_dict, cluster_trees, odd_clusters = initialize_cluster_trees(stabilizer_graph)
-    support = Support(stabilizer_graph)
-
-    boundary = {}
-    for cluster in cluster_trees:
-        boundary[cluster.node] = Boundary(cluster, support, stabilizer_graph)
-    union_find(odd_clusters, boundary, stabilizer_graph, support, node_dict)
-
-    # Constructing the spanning forest
-    spanning_forest, parity_dict = obtain_spanning_forest(stabilizer_graph, support)
-
-    return spanning_forest, parity_dict
-
-
-def trim_forest(spanning_forest, leaf, parity_dict, recovery):
-    """Trim leaves in spanning_forest.
-
-    Args:
-        spanning_forest (rx.PyGraph): a graph containing the cluster edges
-        leaf (int): index of a leaf node in spanning_forest
-        parity_dict (dict): dictionary of parity of the nodes in the spanning
-            forest
-        recovery (set): set of recovery edges that need to be updated.
-    Returns:
-        NoneType
-    """
-    edges = list(spanning_forest.out_edges(leaf))
-    if edges:
-        edge = edges[0]
-    else:
-        return
-    edge_qubit_index = spanning_forest.get_edge_data(edge[0], edge[1])["common_vertex"]
-    spanning_forest.remove_edge(edge[0], edge[1])
-    if edge[0] == leaf:
-        new_leaf = edge[1]
-    else:
-        new_leaf = edge[0]
-    if parity_dict[leaf] == 1:
-        recovery.add(edge_qubit_index)
-        parity_dict[leaf] = 0
-        parity_dict[new_leaf] ^= 1
-    if spanning_forest.degree(new_leaf) == 1:
-        trim_forest(spanning_forest, new_leaf, parity_dict, recovery)
-
-
-def peeling(spanning_forest, parity_dict):
-    """Runs the peeling decoding algorithm.
-
-    Args:
-        spanning_forest (rx.PyGraph): graph containing the spanning forest,
-        parity_dict (dict): dictionary of parity of the nodes in the spanning
-            forest
-
-    Returns:
-        set[tuples]: the nodes (representing qubits) be fed into the recovery
-            (i.e. whose bit values must be flipped).
-    """
-
-    recovery_set = set()
-    leaves = [
-        node for node in range(len(spanning_forest.nodes())) if (spanning_forest.degree(node) == 1)
-    ]
-
-    for leaf in leaves:
-        trim_forest(spanning_forest, leaf, parity_dict, recovery_set)
-
-    return recovery_set
-
-
-def uf_decoder(code, ec, **kwargs):
-    """Run the full Union-Find and peeling decoder on code.
-
-    Args:
-        code (SurfaceCode): the code class to decode and correct
-        ec (string): the error complex ("primal" or "dual")
-
-    Returns:
-        set[tuples]: the nodes (representing qubits) be fed into the recovery
-            (i.e. whose bit values must be flipped).
-    """
-    spanning_forest, parity_dict = uf_decode(code, ec)
-    recovery_set = peeling(spanning_forest, parity_dict)
-
-    if kwargs.get("draw"):
-        from flamingpy.utils.viz import draw_decoding
-
-        dec_objects = {"recovery_set": recovery_set}
-        draw_decoding(code, ec, dec_objects, kwargs.get("drawing_opts"))
-
-    return recovery_set
->>>>>>> 1363792c
+    return recovery_set