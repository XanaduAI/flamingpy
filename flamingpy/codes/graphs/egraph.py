# Copyright 2022 Xanadu Quantum Technologies Inc.

# Licensed under the Apache License, Version 2.0 (the "License");
# you may not use this file except in compliance with the License.
# You may obtain a copy of the License at

#     http://www.apache.org/licenses/LICENSE-2.0

# Unless required by applicable law or agreed to in writing, software
# distributed under the License is distributed on an "AS IS" BASIS,
# WITHOUT WARRANTIES OR CONDITIONS OF ANY KIND, either express or implied.
# See the License for the specific language governing permissions and
# limitations under the License.
"""A class for representing quantum graph states."""

# pylint: disable=import-outside-toplevel

import networkx as nx
import numpy as np


def macronize(can_graph, pad_boundary=False, disp=0.1):
    """Create a macronode graph out of canonical graph can_graph.

    Assume can_graph represents a 'canonical' or 'reduced' graph state.
    Replace each vertex v in can_graph with a macronode (a collection of n
    vertices, where n is the size of the neighborhood of v). This is
    achieved by replacing each pair of vertices in can_graph connected by an
    edge with a 'dumbbell'.

    Assumes that: (1) the nodes of G are three-tuples; (2) edges associated
    with periodic boundary conditions, if they exist, have the attribute
    'periodic' set to True.

    If there is a list of perfect qubits stored as a graph attribute
    (specifically, can_graph.graph["perfect_points"]), this list is updated to
    reflect the new perfect qubits in the macronode graph.

    Args:
        can_graph (nx.Graph): the graph to macronize. All graph, node, and
            edge attributes of can_graph are preserved. Will access and process
            can_graph.graph["perfect_points"] if it exists.
        disp (float, optional): how much to displace the nodes
            within each macronode from the central vertex. This number
            should be small and positive, and no larger than 0.5.
        pad_boundary (bool, optional): if True, pad each boundary
            macronode to have the same number of nodes as a bulk
            macronode. For now, this only works for the RHG lattice
            connectivity (i.e. pad to 4 nodes).

    Returns:
        nx.Graph: the macronized graph, with a macronode-to-micronode
            dictionary stored as a graph attribute.
    """
    if disp >= 0.5 or disp < 0:
        raise ValueError("Please set disp to a positive value strictly less than 0.5.")
    macro_graph = nx.Graph(**can_graph.graph)
    # The macronode-to-micronode dictionary
    macro_dict = {}
    for edge in can_graph.edges:
        old_point_1, old_point_2 = np.array(edge[0]), np.array(edge[1])
        direction_vec = old_point_2 - old_point_1
        distance = np.linalg.norm(direction_vec)
        periodic_flip = -1 if can_graph.edges[edge].get("periodic") else 1
        shortened_vec = periodic_flip * disp * direction_vec / distance
        shortened_vec = np.round(shortened_vec, -int(np.log10(disp)) + 2)
        new_point_1 = tuple(old_point_1 + shortened_vec)
        new_point_2 = tuple(old_point_2 - shortened_vec)
        macro_graph.add_node(new_point_1, **can_graph.nodes[edge[0]])
        macro_graph.add_node(new_point_2, **can_graph.nodes[edge[1]])
        macro_graph.add_edge(new_point_1, new_point_2, **can_graph.edges[edge])

        # Add to the macronode-to-micronode dictionary
        if not macro_dict.get(edge[0]):
            macro_dict[edge[0]] = []
        if not macro_dict.get(edge[1]):
            macro_dict[edge[1]] = []
        macro_dict[edge[0]].append(new_point_1)
        macro_dict[edge[1]].append(new_point_2)

    if pad_boundary:
        for node in can_graph:
            macro_size = len(macro_dict[node])
            if macro_size < 4:
                n_new = 4 - macro_size
                for i in range(n_new):
                    new_node = list(node)
                    new_node[i] = new_node[i] + 0.05
                    new_node_tup = tuple(new_node)
                    macro_graph.add_node(new_node_tup, **can_graph.nodes[node])
                    macro_dict[node].append(new_node_tup)

    macro_graph.graph["macro_dict"] = macro_dict
    old_perfect_points = can_graph.graph.get("perfect_points")
    if old_perfect_points:
        new_perfect_qubits = [macro_dict[point] for point in old_perfect_points]
        macro_graph.graph["perfect_points"] = [a for b in new_perfect_qubits for a in b]
    return macro_graph


class EGraph(nx.Graph):
    """An enhanced graph for representing quantum graph states.

    A class that builds on a NetworkX graph to better represent graph states.
    Includes indexing, drawing, and convenience methods.

    Attributes:
        macro_to_micro (dict): if macronodes is set to True, the macro_dict
            object from the underlying graph (None or a dictionary of the form
            {central coordinate of macronode: [all micronode coordinates]})
        to_indices (dict): if self.index_generator() has been run,
            a dictionary of the form {points: indices}
        to_points (dict): if self.index_generator() has been run,
            a dictionary of the form {indices: points}
        adj_mat (np.array): if self.adj_generator() has been run,
            the adjacency matrix of the graph.
    """

    def __init__(self, *args, indexer="default", macronodes=False, **kwargs):
        super().__init__(*args, **kwargs)
        self._macronodes = macronodes
        if macronodes:
            self.macro_to_micro = self.graph.get("macro_dict")
        self.to_indices = None
        self.to_points = None
        self.adj_mat = None

    def index_generator(self):
        """Generate indices for the nodes of self.

        Set the to_indices and to_points attribute of self with points-
        to-indices and indices-to-points dictionaries, respectively.
        Indices are generated using the built-in sorted function (in
        case of macronodes, the central/integer coordinates are sorted).
        """
        # TODO: User-specified index mapping?
        N = self.order()
        if self.to_indices is not None:
            return self.to_indices
        if not self._macronodes:
            ind_dict = dict(zip(sorted(self.nodes()), range(N)))
        elif self._macronodes:
            sorted_macro = sorted(self.macro_to_micro)
            points = []
            for vertex in sorted_macro:
                points += self.macro_to_micro[vertex]
            ind_dict = {points[i]: i for i in range(N)}
        self.to_indices = ind_dict
        self.to_points = {index: point for point, index in ind_dict.items()}
        return ind_dict

    def adj_generator(self, sparse=True):
        """Return the correctly indexed adjacency matrix of the graph and set
        the self.adj_mat attribute.

        Calling the NetworkX adjacency matrix methods with default
        options may create a mismatch between the indices of the
        rows/columns of the matrix and the indices generated by
        self.index_generator(). This function demands that the indices
        match.
        """
        if self.adj_mat is not None:
            return self.adj_mat
        if self.to_points is None:
            self.index_generator()
        sorted_nodes = [self.to_points[i] for i in range(self.order())]
        # TODO: Reconsider data type for more intricate weights.
        if sparse:
            adj = nx.to_scipy_sparse_array(self, nodelist=sorted_nodes, dtype=np.int8)
        else:
            adj = nx.to_numpy_array(self, nodelist=sorted_nodes, dtype=np.int8)
        self.adj_mat = adj
        return adj

    def slice_coords(self, plane, number):
        """Obtain all the coordinates in an x, y, or z slice of self.

        Args:
            plane (str): 'x', 'y', or 'z', denoting the slice direction
            number (int): the index of the slice. The allowable range is from 0
                to the total number of slices in the given direction.

        Returns:
            list of tuples: the coordinates of the slice.
        """
        plane_dict = {"x": 0, "y": 1, "z": 2}
        plane_ind = plane_dict[plane]
        coords = [point for point in self.nodes if point[plane_ind] == number]
        return coords

    def macronize(self, pad_boundary=False, disp=0.1):
        """Return a new, macronized version of self.

        See egraph.macronize for more details.
        """
        return EGraph(macronize(self, pad_boundary, disp), macronodes=True)

    def draw(self, **kwargs):
        """Draw the graph state with Matplotlib.

        See flamingpy.utils.viz.draw_EGraph for more details.
        """
        from flamingpy.utils.viz import draw_EGraph

<<<<<<< HEAD
        fig, ax = draw_EGraph(self, **kwargs)
        return fig, ax
=======
        _, ax = draw_EGraph(self, **kwargs)
        return ax
    
    def draw_3D(self,**kwargs):
        """Draw the graph state with Plotly Express.

        See flamingpy.utils.viz.draw_EGraph_3DScatterPlot for more details.
        """
        from flamingpy.utils.viz import draw_EGraph_3DScatterPlot
        
        fig = draw_EGraph_3DScatterPlot(self,**kwargs)
        return fig
        
>>>>>>> 2c232e95

    def draw_adj(self, **kwargs):
        """Draw the adjacency matrix with matplotlib.

        See flamingpy.utils.viz.plot_mat_heat_map for more details.
        """
        from flamingpy.utils.viz import plot_mat_heat_map

        adj = self.adj_generator(sparse=False)
        return plot_mat_heat_map(adj, **kwargs)<|MERGE_RESOLUTION|>--- conflicted
+++ resolved
@@ -202,24 +202,19 @@
         """
         from flamingpy.utils.viz import draw_EGraph
 
-<<<<<<< HEAD
         fig, ax = draw_EGraph(self, **kwargs)
         return fig, ax
-=======
-        _, ax = draw_EGraph(self, **kwargs)
-        return ax
-    
-    def draw_3D(self,**kwargs):
+
+    def draw_3D(self, **kwargs):
         """Draw the graph state with Plotly Express.
 
-        See flamingpy.utils.viz.draw_EGraph_3DScatterPlot for more details.
+        See flamingpy.utils.viz.draw_EGraph_3DScatterPlot for more
+        details.
         """
         from flamingpy.utils.viz import draw_EGraph_3DScatterPlot
-        
-        fig = draw_EGraph_3DScatterPlot(self,**kwargs)
+
+        fig = draw_EGraph_3DScatterPlot(self, **kwargs)
         return fig
-        
->>>>>>> 2c232e95
 
     def draw_adj(self, **kwargs):
         """Draw the adjacency matrix with matplotlib.
