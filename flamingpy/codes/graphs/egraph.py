--- conflicted
+++ resolved
@@ -220,28 +220,6 @@
         adj = self.adj_generator(sparse=False)
         return plot_mat_heat_map(adj, **kwargs)
 
-<<<<<<< HEAD
-    def is_lc_equivalent(self, graph2, clifford_form="tensor"):
-        """Check if two EGraphs are LC equivalent, and return the Clifford
-        operation if so. Implemented as in arXiv:quant-ph/0405023.
-
-        Args:
-            graph2 (EGraph): the graph to check Clifford equivalence against.
-            clifford_form: a string describing the output form of local Clifford operation, if
-                it exists.
-
-                If 'tensor' (default), produce a list of length n of 2x2 numpy arrays corresponding
-                    to single-qubit tensor factors.
-                If 'global', return a single 2nx2n numpy array corresponding to the global operator
-                    acting on all n qubits.
-
-        Returns:
-            (bool, numpy.array): whether the states are LC equivalent, and if they are, the local
-                Clifford output according to 'clifford_form' specification.
-        """
-        # wrapper using utils function from utils/linalg.py module
-        return are_lc_equivalent(self, graph2, clifford_form)
-=======
     def add_qubit(
         self,
         qubit: Optional[tuple] = None,
@@ -375,4 +353,24 @@
 
         self.macro_to_micro = macro_dict if self.macro_to_micro is not None else None
         self.adj_mat = None
->>>>>>> 32836676
+
+    def is_lc_equivalent(self, graph2, clifford_form="tensor"):
+        """Check if two EGraphs are LC equivalent, and return the Clifford
+        operation if so. Implemented as in arXiv:quant-ph/0405023.
+
+        Args:
+            graph2 (EGraph): the graph to check Clifford equivalence against.
+            clifford_form: a string describing the output form of local Clifford operation, if
+                it exists.
+
+                If 'tensor' (default), produce a list of length n of 2x2 numpy arrays corresponding
+                    to single-qubit tensor factors.
+                If 'global', return a single 2nx2n numpy array corresponding to the global operator
+                    acting on all n qubits.
+
+        Returns:
+            (bool, numpy.array): whether the states are LC equivalent, and if they are, the local
+                Clifford output according to 'clifford_form' specification.
+        """
+        # wrapper using utils function from utils/linalg.py module
+        return are_lc_equivalent(self, graph2, clifford_form)