# Copyright 2022 Xanadu Quantum Technologies Inc.

# Licensed under the Apache License, Version 2.0 (the "License");
# you may not use this file except in compliance with the License.
# You may obtain a copy of the License at

#     http://www.apache.org/licenses/LICENSE-2.0

# Unless required by applicable law or agreed to in writing, software
# distributed under the License is distributed on an "AS IS" BASIS,
# WITHOUT WARRANTIES OR CONDITIONS OF ANY KIND, either express or implied.
# See the License for the specific language governing permissions and
# limitations under the License.
"""Class for the measurement-based surface code and related functions."""

# pylint: disable=too-many-locals

import itertools as it

import numpy as np

from flamingpy.codes import Stabilizer
from flamingpy.codes.graphs import EGraph
from flamingpy.codes.graphs import NxStabilizerGraph, RxStabilizerGraph


def alternating_polarity(edge):
    """Return +1 or -1 depending on the vertices that form edge edge.

    Help with the assignment of edge weights (i.e. polarity) for
    the RHG graph. This particular alternating pattern ensures that
    every vertex has two +1 and two -1 weight edges incident on it. The
    precise combination depends on the direction of the edge and the
    coordinates of the vertices. This pattern may be helpful to reduce, e.g.
    CV noise.

    Args:
        edge (list-type): a pair of tuples, denoting lattice vertices.

    Returns:
        int: +1 or -1.
    """
    point1, point2 = np.array(edge[0]), np.array(edge[1])
    direction = np.where(point2 - point1)[0][0]
    if direction == 0:
        pol = (-1) ** point1[1]
    elif direction == 1:
        pol = (-1) ** point1[2]
    elif direction == 2:
        pol = (-1) ** point1[0]
    else:
        print("Vertices must be separated by one unit on the integer lattice.")
        return 1
    return pol


def dual_neighbours(p, displace=1):
    """All the dual neighbours of primal vertex p in the RHG lattice.

    A helper function for RHG_graph. Given a primal vertex p, returns
    the coordinates of all the dual neighbours. Assumes each neighbour
    is 1 unit away by default.

    Args:
        p (tuple): the coordinates of the primal vertex.
        displace (float): how much to displace the neighbour by. Useful
            to change when creating maronodes.

    Returns:
        List[Tuple]: the coordinates of the four neighbours.
    """
    x, y, z = p[0], p[1], p[2]
    top = (x, y + displace, z)
    bottom = (x, y - displace, z)
    left = (x - displace, y, z)
    right = (x + displace, y, z)
    if z % 2:
        front = (x, y, z + displace)
        back = (x, y, z - displace)
        if x % 2:
            return [back, left, front, right]
        return [back, top, front, bottom]
    return [bottom, left, top, right]


def str_to_bound(bound_name):
    """Return a list of x-y-z boundaries corresponding to bound_name.

    The options are:

        'open_primal': [primal, dual, dual]
        'open_dual': [primal, dual, primal]
        '{b}': [b, b, b], where b can be 'primal', 'dual', or 'periodic'.
    """
    if bound_name == "open_primal":
        boundaries = ["primal", "dual", "dual"]
    elif bound_name == "open_dual":
        boundaries = ["primal", "dual", "primal"]
    elif bound_name in ("primal", "dual", "periodic"):
        boundaries = [bound_name] * 3
    elif not isinstance(bound_name, str):
        print("Boundary type must be string.")
        raise Exception
    return np.array(boundaries)


# pylint: disable=too-many-branches
def RHG_graph(
    dims,
    boundaries="primal",
    polarity=None,
):
    """Return an EGraph of a dims-dimensional RHG lattice.

    Generate a Raussendorf-Harrington-Goyal (RHG) lattice, which can
    be viewed as the measurement-based version or foliation of
    the surface code, with specified dimensions and boundary types.

    Args:
        dims (int or list-type): the dimensions of the lattice. If int,
            generates a cube corresponding to a code of distance dims.
            If a three-element list [dx, dy, dz], assumes distances
            dx, dy, dz in x, y, z directions, respectively.
        boundaries (str or list-type, optional): the boundary types
            in x, y, z. We use the identification primal = smooth and
            dual = rough, to align with surface code terminology.
            Available choices in the order x, y, z are:

                'open_primal': primal, dual, dual
                'open_dual':,  primal, dual, primal
                '{b}': b, b, b,
                ['{b1}', '{b2}', '{b3}']: b1, b2, b3,

            where each b above can be 'primal', 'dual', or 'periodic'.
            By default, 'primal'  is used (i.e. ['primal', 'primal', 'primal']).
        polarity (func): a function that specifies edge weights. It
            must be of the following form:

                polarity(edge) = weight.

            If not supplied, assumes all edges have weight 1.
    Returns:
        EGraph: the RHG lattice.
    """
    # Create an EGraph with the graph attribute 'dims' (used for
    # plotting purposes.
    if np.size(dims) == 1:
        dims = (dims, dims, dims)
    G = EGraph(dims=dims)

    # Dealing with boundaries.
    if isinstance(boundaries, str):
        boundaries = str_to_bound(boundaries)

    # Locations of all primal vertices.
    max_dict = {"primal": 1, "dual": 0, "periodic": 0}
    range_max = dims - np.array([max_dict[typ] for typ in boundaries])
    ranges = [range(range_max[i]) for i in (0, 1, 2)]
    inds = it.product(*ranges)
    # Primal vertices are combined into lists of six to be later usable
    # by the syndrome indentification in SurfaceCode.
    all_six_bodies = [
        [
            (2 * i, 2 * j + 1, 2 * k + 1),
            (2 * i + 1, 2 * j, 2 * k + 1),
            (2 * i + 1, 2 * j + 1, 2 * k),
            (2 * i + 2, 2 * j + 1, 2 * k + 1),
            (2 * i + 1, 2 * j + 2, 2 * k + 1),
            (2 * i + 1, 2 * j + 1, 2 * k + 2),
        ]
        for (i, j, k) in inds
    ]
    denested_six_bodies = {a for b in all_six_bodies for a in b}

    # Tuple indices corresponding to dual and periodic boundaries.
    dual_inds = set((boundaries == "dual").nonzero()[0])
    periodic_inds = set((boundaries == "periodic").nonzero()[0])
    for vertex in denested_six_bodies:
        where_vertex_0, where_vertex_max = set(), set()
        # Ensure no vertices are included if they extend beyond
        # requested boundary conditions. Note this can also be achieved
        # by changing 'inds'.
        for i in range(3):
            if vertex[i] == 0:
                where_vertex_0 ^= {i}
            elif vertex[i] == 2 * dims[i]:
                where_vertex_max ^= {i}
        if not (
            where_vertex_max & dual_inds
            or where_vertex_0 & dual_inds
            or where_vertex_max & periodic_inds
        ):
            for neighbor in dual_neighbours(vertex):
                # Ensure no neighbours are included if they extend beyond
                # requested boundary conditions.
                where_neighbor_0, where_neighbor_max = set(), set()
                for i in range(3):
                    if neighbor[i] == 0:
                        where_neighbor_0 ^= {i}
                    elif neighbor[i] == 2 * dims[i]:
                        where_neighbor_max ^= {i}
                if not (
                    where_neighbor_max & dual_inds
                    or where_neighbor_0 & dual_inds
                    or where_neighbor_max & periodic_inds
                ):
                    edge = (vertex, neighbor)
                    weight = polarity(edge) if polarity else 1
                    G.add_node(vertex, type="primal")
                    G.add_node(neighbor, type="dual")
                    G.add_edge(vertex, neighbor, weight=weight)

                    # Additional edges for periodic boundaries.
                    for ind in where_neighbor_0 & periodic_inds:
                        max_coord = 2 * dims[ind] - 1
                        high_primal_vertex = list(neighbor)
                        high_primal_vertex[ind] = max_coord
                        neighbor_other_side = tuple(high_primal_vertex)
                        edge = (neighbor, neighbor_other_side)
                        weight = polarity(edge) if polarity else 1

                        G.add_node(neighbor_other_side, type="primal")
                        G.add_edge(neighbor, neighbor_other_side, weight=weight, periodic=True)

    # Store coordinates of primal cubes for later use.
    G.graph["primal_cubes"] = all_six_bodies
    return G


class SurfaceCode:
    """A class for representing the surface code.

    Represent the surface code in its measurement-based description. By
    specifying the distance, error complex, choice of boundaries, and polarity,
    store the graph state corresponding to the code, the set of stabilizer
    elements and the stabilizer graph, as well as the syndrome and boundary
    vertices.

    Attributes:
        distance (int): the code distance.
        dims (tup): a tuple of the spatial extent in x, y, z.
        ec (str): the error complex ('primal', 'dual', or 'both').
        boundaries (str): the boundary conditions. The options are:

            'open': ['primal', 'dual', 'dual'] for 'primal' or 'both' EC
                    ['primal', 'dual', 'primal'] for 'dual' EC
            'periodic': 'periodic' in all three directions.

        polarity (func): a function that specifies edge weights. It
            must be of the following form:

                polarity(edge) = weight.

            If not supplied, assumes all edges have weight 1.
        backend (string): The backend to use for the stabilizer graph.
            Can be "networkx" (the default) or "retworkx".
            The retworkx backend should be used when speed is a concern.

        graph (EGraph): the EGraph corresponding to the code, representing the
            graph state.
        '{b}'_stab_graph (StabilizerGraph): the stabilizer graph combining
            stabilizers from error complex b ('primal' or 'dual'). The
            particular implementation depends on backend.

        '{b}'_stabilizers (List[Stabilizer]): the stabilizer elements of the
            code according to the error complex b ('primal'/'dual').
        '{b}'_syndrome_coords (List[Tuple]): the coordinates of the syndrome
            vertices according to the error complex b ('primal'/'dual'/'all').
        '{b}'_syndrome_inds (List[Int]): the integer indices of the syndrome
            vertices according to the error comple b ('primal'/'dual'/'all').
        '{b}'_boundary_coords (list of tup): the coordinates of the boundary
            according to the error complex b ('primal'/'dual').
    """

<<<<<<< HEAD
    # TODO: Allow for codes with different aspect ratios.
    # TODO: Check distance convention for periodic boundaries.
    # TODO: Add x-y-but-not-z periodic boundaries.
    # pylint: disable=too-many-arguments
=======
>>>>>>> 49a1505f
    def __init__(
        self,
        distance,
        ec="primal",
        boundaries="open",
        polarity=None,
        backend="networkx",
    ):
        self.distance = distance
        self.dims = (distance, distance, distance)
        self.ec = ["primal", "dual"] if ec == "both" else [ec]

        if boundaries == "open":
            self.bound_str = "open_primal" if ec in ("primal", "both") else "open_dual"
        else:
            self.bound_str = boundaries
        self.boundaries = str_to_bound(self.bound_str)

        self.polarity = polarity

        self.graph = RHG_graph(self.dims, self.boundaries, polarity=polarity)
        self.graph.index_generator()
        # The following line defines the stabilizer, syndrome coordinate,
        # and syndrome index attributes.
        self.identify_stabilizers()
        # The following line defines the boundary points attribute.
        self.identify_boundary()

        if ec == "both":
            # For both error complexes, designate certain qubits as perfect
            # so that the correction check proceeds as expected. In particular
            # the qubits on the first and last temporal (z-direction) slice
            # are made perfect.
            perfect_qubits = self.graph.slice_coords("z", 1) + self.graph.slice_coords(
                "z", 2 * self.dims[2] - 1
            )
            self.graph.graph["perfect_points"] = perfect_qubits
            self.graph.graph["perfect_inds"] = [
                self.graph.to_indices[point] for point in perfect_qubits
            ]

<<<<<<< HEAD
        for ec_ in self.ec:
            if backend == "networkx":
                stabilizer_graph = NxStabilizerGraph(ec_, self)
            elif backend == "retworkx":
                stabilizer_graph = RxStabilizerGraph(ec_, self)
            else:
                raise ValueError("Invalid backend; options are 'networkx' and 'retworkx'.")
            setattr(self, ec_ + "_stab_graph", stabilizer_graph)
=======
        for error_type in self.ec:
            if backend == "networkx":
                stabilizer_graph = NxStabilizerGraph(error_type, self)
            elif backend == "retworkx":
                stabilizer_graph = RxStabilizerGraph(error_type, self)
            else:
                raise ValueError("Invalid backend; options are 'networkx' and 'retworkx'.")
            setattr(self, error_type + "_stab_graph", stabilizer_graph)
>>>>>>> 49a1505f

    def identify_stabilizers(self):
        """Set the stabilizer and syndrome coordinates of self.

        Generate a list of Stabilizer objects containing coordinates of
        all the stabilizer elements according to error complex ec.
        Furthermore, generate a list of all the relevant syndrome
        coordinates.

        In the end, the {ec}_syndrome_coords, {ec}_syndrome_inds,
        and {ec}_stabilizers attributes (where ec can be 'primal' or
        'dual') as well as all_syndrome_inds and all_syndrome_coords are set.
        """

        all_six_bodies = self.generate_stabilizers()

        # set {ec}_syndrome_coords, {ec}_syndrome_inds, and {ec}_stabilizers
        self.set_ec_stabilizers_and_syndrome(all_six_bodies)

        # set `all_syndrome_inds` and `all_syndrome_coords`
        for att in ["_syndrome_inds", "_syndrome_coords"]:
            new_attr = sum((getattr(self, ec + att) for ec in self.ec), start=[])
            setattr(self, "all" + att, new_attr)

    def set_ec_stabilizers_and_syndrome(self, all_six_bodies):
        """Set syndrome and stabilizers attributes of self.

        Set the {ec}_syndrome_coords, {ec}_syndrome_inds, and
        {ec}_stabilizers attributes.

        This method generates a list of Stabilizer objects containing
        coordinates of all the stabilizer elements according to error
        complex ec and sets them in self.
        """

        # Dimensions, boundary types, max and min ranges.
        rhg_lattice = self.graph

        for ec in self.ec:
            all_cubes = []
            syndrome_coords = []
            for stabe in all_six_bodies[ec]:
                actual_stabe = list(set(stabe).intersection(rhg_lattice))
                # Dealing with stabilizers at periodic boundaries
                if len(actual_stabe) < 6:
                    self.periodic_boundary_stabilizers(ec, stabe, actual_stabe)
                cube = Stabilizer(rhg_lattice.subgraph(actual_stabe))
                cube.physical = stabe
                syndrome_coords += actual_stabe
                all_cubes.append(cube)
            setattr(self, ec + "_syndrome_coords", list(set(syndrome_coords)))
            setattr(
                self,
                ec + "_syndrome_inds",
                [self.graph.to_indices[point] for point in syndrome_coords],
            )
            setattr(self, ec + "_stabilizers", all_cubes)

    def periodic_boundary_stabilizers(self, ec, stabe, actual_stabe):
        """Dealing with stabilizers at periodic boundaries.

        Note this method is directly modifying the reference of
        `actual_stabe`.
        """
        dims = np.array(self.dims)
        periodic_inds = np.where(self.boundaries == "periodic")[0]

        for ind in periodic_inds:
            if ec == "dual":
                highest_point = list(stabe[3 + ind])
                if highest_point[ind] == 1:
                    highest_point[ind] = 2 * dims[ind] - 1
                    virtual_point = tuple(highest_point)
                    actual_stabe += [virtual_point]
            else:
                lowest_point = list(stabe[ind])
                if lowest_point[ind] == 2 * dims[ind] - 2:
                    lowest_point[ind] = 0
                    virtual_point = tuple(lowest_point)
                    actual_stabe += [virtual_point]

    def generate_stabilizers(self):
        """generate primal and dual Stabilizer objects.

        Returns
            dict: "primal" and "dual" stabilizers
        """
        all_six_bodies = {}
        if "primal" in self.ec:
            all_six_bodies["primal"] = self.graph.graph["primal_cubes"]
        if "dual" in self.ec:
            all_six_bodies["dual"] = self.six_body_dual_stabilizers()
        return all_six_bodies

    def six_body_dual_stabilizers(self):
        """returns all potential six-body dual stabilizers of self."""
        min_dict = {"primal": -1, "dual": 0, "periodic": -1}
        max_dict = {"primal": 1, "dual": 1, "periodic": 1}
        range_min = np.array([min_dict[typ] for typ in self.boundaries])
        range_max = self.dims - np.array([max_dict[typ] for typ in self.boundaries])
        ranges = [range(range_min[i], range_max[i]) for i in (0, 1, 2)]
        inds = it.product(*ranges)
        # All potential six-body stabilizers
        stabes = [
            [
                (2 * i + 1, 2 * j + 2, 2 * k + 2),
                (2 * i + 2, 2 * j + 1, 2 * k + 2),
                (2 * i + 2, 2 * j + 2, 2 * k + 1),
                (2 * i + 3, 2 * j + 2, 2 * k + 2),
                (2 * i + 2, 2 * j + 3, 2 * k + 2),
                (2 * i + 2, 2 * j + 2, 2 * k + 3),
            ]
            for (i, j, k) in inds
        ]

        return stabes

    def identify_boundary(self):
        """Obtain coordinates of syndrome qubits on the boundary.

        The relevant boundaries are determined by the ec string. In the
        end, the attributes {b}_bound_points are set, where b can be
        'primal' or 'dual'.
        """
        for ec in self.ec:
            if self.bound_str == "periodic":
                setattr(self, ec + "_bound_points", [])
            else:
                dims = self.dims
                syndrome_coords = getattr(self, ec + "_syndrome_coords")
                bound_ind = np.where(self.boundaries == ec)[0][0]
                plane_dict = {0: "x", 1: "y", 2: "z"}

                low_index = 0 if ec == "primal" else 1
                low_bound_points = self.graph.slice_coords(plane_dict[bound_ind], low_index)
                final_low_set = set(low_bound_points).intersection(syndrome_coords)

                high_index = 2 * dims[bound_ind] - 2 if ec == "primal" else 2 * dims[bound_ind] - 1
                high_bound_points = self.graph.slice_coords(plane_dict[bound_ind], high_index)
                final_high_set = set(high_bound_points).intersection(syndrome_coords)

                setattr(self, ec + "_bound_points", list(final_low_set) + list(final_high_set))

    def draw(self, **kwargs):
        """Draw the cluster state with matplotlib.

        See flamingpy.utils.viz.draw_EGraph for mor details. Use the
        default colour options: black for primal nodes, grey for dual
        nodes; blue for weight +1 edges, red for weight -1 edges.
        """
        edge_colors = (
            {1: "b", -1: "r"} if self.polarity == alternating_polarity.__name__ else "grey"
        )
        default_opts = {
            "color_nodes": {"primal": "k", "dual": "grey"},
            "color_edges": edge_colors,
        }
        updated_opts = {**default_opts, **kwargs}
        return self.graph.draw(**updated_opts)<|MERGE_RESOLUTION|>--- conflicted
+++ resolved
@@ -272,13 +272,6 @@
             according to the error complex b ('primal'/'dual').
     """
 
-<<<<<<< HEAD
-    # TODO: Allow for codes with different aspect ratios.
-    # TODO: Check distance convention for periodic boundaries.
-    # TODO: Add x-y-but-not-z periodic boundaries.
-    # pylint: disable=too-many-arguments
-=======
->>>>>>> 49a1505f
     def __init__(
         self,
         distance,
@@ -320,16 +313,6 @@
                 self.graph.to_indices[point] for point in perfect_qubits
             ]
 
-<<<<<<< HEAD
-        for ec_ in self.ec:
-            if backend == "networkx":
-                stabilizer_graph = NxStabilizerGraph(ec_, self)
-            elif backend == "retworkx":
-                stabilizer_graph = RxStabilizerGraph(ec_, self)
-            else:
-                raise ValueError("Invalid backend; options are 'networkx' and 'retworkx'.")
-            setattr(self, ec_ + "_stab_graph", stabilizer_graph)
-=======
         for error_type in self.ec:
             if backend == "networkx":
                 stabilizer_graph = NxStabilizerGraph(error_type, self)
@@ -338,7 +321,6 @@
             else:
                 raise ValueError("Invalid backend; options are 'networkx' and 'retworkx'.")
             setattr(self, error_type + "_stab_graph", stabilizer_graph)
->>>>>>> 49a1505f
 
     def identify_stabilizers(self):
         """Set the stabilizer and syndrome coordinates of self.
