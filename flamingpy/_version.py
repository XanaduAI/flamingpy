--- conflicted
+++ resolved
@@ -14,8 +14,4 @@
 """Version number (major.minor.patch[label])"""
 
 
-<<<<<<< HEAD
-__version__ = "0.8.2a5.dev7"
-=======
-__version__ = "0.8.2a5.dev8"
->>>>>>> 9901432b
+__version__ = "0.8.2a5.dev8"