# Copyright 2022 Xanadu Quantum Technologies Inc.

# Licensed under the Apache License, Version 2.0 (the "License");
# you may not use this file except in compliance with the License.
# You may obtain a copy of the License at

#     http://www.apache.org/licenses/LICENSE-2.0

# Unless required by applicable law or agreed to in writing, software
# distributed under the License is distributed on an "AS IS" BASIS,
# WITHOUT WARRANTIES OR CONDITIONS OF ANY KIND, either express or implied.
# See the License for the specific language governing permissions and
# limitations under the License.

"""Version number (major.minor.patch[label])"""


<<<<<<< HEAD
__version__ = "0.4.6dev0"
=======
__version__ = "0.4.10a1.post1"
>>>>>>> f25ebba3
<|MERGE_RESOLUTION|>--- conflicted
+++ resolved
@@ -15,8 +15,4 @@
 """Version number (major.minor.patch[label])"""
 
 
-<<<<<<< HEAD
-__version__ = "0.4.6dev0"
-=======
 __version__ = "0.4.10a1.post1"
->>>>>>> f25ebba3
