# Copyright 2022 Xanadu Quantum Technologies Inc.

# Licensed under the Apache License, Version 2.0 (the "License");
# you may not use this file except in compliance with the License.
# You may obtain a copy of the License at

#     http://www.apache.org/licenses/LICENSE-2.0

# Unless required by applicable law or agreed to in writing, software
# distributed under the License is distributed on an "AS IS" BASIS,
# WITHOUT WARRANTIES OR CONDITIONS OF ANY KIND, either express or implied.
# See the License for the specific language governing permissions and
# limitations under the License.

"""Version number (major.minor.patch[label])"""


<<<<<<< HEAD
__version__ = "0.7.0a4.dev1"
=======
__version__ = "0.8.2a5"
>>>>>>> 9f822440
<|MERGE_RESOLUTION|>--- conflicted
+++ resolved
@@ -15,8 +15,4 @@
 """Version number (major.minor.patch[label])"""
 
 
-<<<<<<< HEAD
-__version__ = "0.7.0a4.dev1"
-=======
-__version__ = "0.8.2a5"
->>>>>>> 9f822440
+__version__ = "0.8.2a5.dev1"