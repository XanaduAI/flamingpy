--- conflicted
+++ resolved
@@ -1,4 +1,3 @@
-<<<<<<< HEAD
 # Copyright 2022 Xanadu Quantum Technologies Inc.
 
 # Licensed under the Apache License, Version 2.0 (the "License");
@@ -133,417 +132,4 @@
         return bs_full
     else:
         print("Total number of modes cannot be less than 4.")
-        raise Exception
-=======
-# Copyright 2022 Xanadu Quantum Technologies Inc.
-
-# Licensed under the Apache License, Version 2.0 (the "License");
-# you may not use this file except in compliance with the License.
-# You may obtain a copy of the License at
-
-#     http://www.apache.org/licenses/LICENSE-2.0
-
-# Unless required by applicable law or agreed to in writing, software
-# distributed under the License is distributed on an "AS IS" BASIS,
-# WITHOUT WARRANTIES OR CONDITIONS OF ANY KIND, either express or implied.
-# See the License for the specific language governing permissions and
-# limitations under the License.
-"""Continuous-variable operations, states, and noise models."""
-
-# pylint: disable=import-outside-toplevel,too-many-instance-attributes
-
-import numpy as np
-from numpy.random import default_rng
-import scipy.sparse as sp
-
-# from flamingpy.cv.gkp import Z_err, Z_err_cond
-
-
-def SCZ_mat(adj, sparse=True):
-    """Return a symplectic matrix corresponding to CZ gate application.
-
-    Give the 2N by 2N symplectic matrix for CZ gate application based on the
-    adjacency matrix adj. Assumes quadrature-like convention:
-
-        (q1, ..., qN, p_1, ..., p_N).
-
-    Args:
-        adj (array): N by N binary symmetric matrix. If modes i and j are
-            linked by a CZ, then entry ij and ji is equal to the weight of the
-            edge (1 by default); otherwise 0.
-        sparse (bool): whether to return a sparse or dense array when adj
-            input is a sparse array.
-    Returns:
-        np.array or sp.sparse.csr_matrix: 2N by 2N symplectic matrix.
-            sparse if the adjacency matrix is sparse.
-    """
-    # Number of modes
-    N = adj.shape[0]
-    if isinstance(adj, np.ndarray):
-        identity = np.eye(N, dtype=np.int8)
-        zeros = np.zeros((N, N), dtype=np.int8)
-        block_func = np.block
-    else:
-        identity = sp.identity(N, dtype=np.int8)
-        zeros = sp.csr_matrix((N, N), dtype=np.int8)
-        block_func = sp.bmat
-    # Construct symplectic
-    symplectic = block_func([[identity, zeros], [adj, identity]])
-
-    if not sparse and isinstance(symplectic, sp.coo_matrix):
-        return symplectic.toarray()
-
-    return symplectic
-
-
-def SCZ_apply(adj, quads, one_shot=True):
-    """Apply SCZ matrix to one- or two-dimensional array quads.
-
-    If one-shot is True, use SCZ_mat to apply a symplectic CZ matrix to
-    a matrix or vector of quadratures. Otherwise, take advantage of the
-    block structure of a symplectic SCZ matrix for a more memory-
-    efficient matrix multiplication.
-    """
-    N = quads.shape[0] // 2
-    if len(quads.shape) == 1:
-        if one_shot:
-            new_quads = SCZ_mat(adj).dot(quads)
-        else:
-            old_qs = quads[:N]
-            old_ps = quads[N:]
-            new_quads = np.empty(2 * N, quads.dtype)
-            new_quads[:N] = old_qs
-            new_quads[N:] = adj.dot(old_qs) + old_ps
-    if len(quads.shape) == 2:
-        if one_shot:
-            SCZ = SCZ_mat(adj)
-            new_quads = SCZ.dot(SCZ.dot(quads).T).T
-        else:
-            c1, c2, c3, c4 = quads[:N, :N], quads[:N, N:], quads[N:, :N], quads[N:, N:]
-            block2 = (adj.dot(c1.T)).T + c2
-            block3 = adj.dot(c1) + c3
-            block4 = c4 + adj.dot(c2) + (adj.dot(c3.T)).T + adj.dot(adj.dot(c1).T).T
-            new_quads = np.block([[c1, block2], [block3, block4]])
-    return new_quads
-
-
-class CVLayer:
-    """A class for applying to an EGraph a physical layer of continuous-
-    variable states.
-
-    Has all the functionality of an EGraph, but associates its nodes with
-    continuous-variable quantum states and its edges with continuous-variable
-    CZ gates.
-
-    For now, only a hybrid state of p-squeezed and GKP states is considered.
-
-    Args:
-        g (graph-type): the graph underlying the state.
-        state (dict, optional): the dictionary of all non-GKP states and their
-            indices, of the form {'state': []}. By default, all states are
-            GKP states.
-        p_swap (float, optional): if supplied, the probability of a node being
-            a p-squeezed state. Overrides the indices given in state.
-        rng (numpy.random.Generator, optional): a random number generator
-            following the NumPy API. It can be seeded for reproducibility.
-            By default, numpy.random.default_rng is used without a fixed seed.
-
-    Attributes:
-        egraph (EGraph): the unerlying graph representation.
-        _N (int): the number of qubits in the lattice.
-        _adj (sp.sparse.csr_matrix): the adjacency matrix of egraph.
-        _states (dict): states along with their indices.
-        _delta (float): the delta from the Args above (after noise applied)
-        _sampling_order (str): the sampling order from the Args above (after
-            noise applied).
-        _adj (array): adjancency matrix of the underlying graph.
-        to_points (dict): pointer to self.egraph.to_points, the dictionary from
-            indices to coordinates.
-    """
-
-    def __init__(self, code, states=None, p_swap=0, rng=default_rng()):
-        """Initialize the CVGraph."""
-        if code.__class__.__name__ == "EGraph":
-            self.egraph = code
-        else:
-            self.egraph = code.graph
-        self._N = len(self.egraph)
-
-        self._init_quads = None
-        self._noise_cov = None
-        self._init_noise = None
-        self._perfect_inds = None
-        self._sampling_order = None
-        self._delta = None
-        self.to_points = None
-
-        # Instantiate the adjacency matrix
-        self._adj = self.egraph.adj_generator(sparse=True)
-
-        self._states = states or {"p": np.empty(0, dtype=int)}
-
-        # Generate indices of squeezed states based on swap-out
-        # probability p_swap.
-        if p_swap:
-            self._generate_squeezed_indices(p_swap, rng)
-
-        # Associate remaining indices with GKP states.
-        self._generate_gkp_indices()
-
-        # Give the EGraph nodes state attributes.
-        self._apply_state_labels()
-
-    def _apply_state_labels(self):
-        self.egraph.index_generator()
-        self.to_points = self.egraph.to_points
-
-        for psi in self._states:
-            for ind in self._states[psi]:
-                self.egraph.nodes[self.to_points[ind]]["state"] = psi
-
-    def _generate_gkp_indices(self):
-        """Associate remaining indices with GKP states."""
-        used_inds = np.empty(0, dtype=int)
-        for psi in self._states:
-            used_inds = np.concatenate([used_inds, self._states[psi]])
-        remaining_inds = list(set(range(self._N)) - set(used_inds))
-        self._states["GKP"] = np.array(remaining_inds, dtype=int)
-
-    def _generate_squeezed_indices(self, p_swap, rng):
-        """Use swap-out probability p_swap to hybridize the CV graph state.
-
-        A non-zero p_swap overrides indices specified in states and uses
-        a binomial distribution to associate some indices as p-squeezed
-        states.
-
-        Print a message if both p_swap and p indices are supplied.
-
-        Args:
-            p_swap (float): the swap-out probability.
-            rng (numpy.random.Generator, optional): A random number generator
-                following the NumPy API. It can be seeded for reproducibility.
-                By default, numpy.random.default_rng is used without a fixed seed.
-        """
-        if len(self._states["p"]):
-            print(
-                "Both swap-out probability and indices of p-squeezed states supplied. "
-                "Ignoring the indices."
-            )
-        if p_swap == 1:
-            self._states["p"] = np.arange(self._N)
-        else:
-            num_p = rng.binomial(self._N, p_swap)
-            inds = rng.choice(range(self._N), size=int(np.floor(num_p)), replace=False)
-            self._states["p"] = inds
-
-    def apply_noise(self, model=None, rng=default_rng()):
-        """Apply the noise model in model with a random number generator rng.
-
-        Args:
-            model (dict, optional): the noise model dictionary of the form
-                (default values displayed):
-
-                {'model': 'grn', 'sampling_order': 'initial', 'delta': 0.01,
-                 'perfect_inds': self.egraph.graph.get('perfect_inds')}
-
-                'grn; stands for Gaussian Random Noise; sampling_order dictates
-                how to simulate measurement outcomes: sample from an
-                uncorrelated noise matrix initially ('initial'), a correlated
-                noise matrix finally ('final'), or for ideal homodyne outcomes
-                initially and from a separable noise covariance matrix finally
-                ('two-step'); 'delta' is the quadrature blurring parameter,
-                related to the squeezing of the GKP states and the
-                momentum-quadrature variance of the p-squeezed states.
-                'perfect_inds' is a list of indices to which noise should not
-                be applied. By default, looks to the "perfect_inds" attribute
-                of egraph.graph.
-
-            rng (numpy.random.Generator, optional): a random number generator
-                following the NumPy API. It can be seeded for reproducibility.
-                By default, numpy.random.default_rng is used without a fixed
-                seed.
-        """
-        if model is None:
-            model = {}
-
-        # Modelling the states.
-        perfect_inds = self.egraph.graph.get("perfect_inds")
-        default_model = {
-            "noise": "grn",
-            "delta": 0.01,
-            "sampling_order": "initial",
-            "perfect_inds": perfect_inds,
-        }
-        model = {**default_model, **model}
-        self._delta = model["delta"]
-        self._sampling_order = model["sampling_order"]
-        self._perfect_inds = model["perfect_inds"]
-        if model["noise"] == "grn":
-            self.grn_model(rng)
-
-    def grn_model(self, rng=default_rng()):
-        """Apply Gaussian Random Noise model to the CVGraph.
-
-        Store quadrature or noise information as attributes depending on the
-        sampling order.
-
-        Args:
-            rng (numpy.random.Generator, optional): a random number generator
-                following the NumPy API. It can be seeded for reproducibility.
-                By default, numpy.random.default_rng is used without a fixed
-                seed.
-        """
-        N = self._N
-        delta = self._delta
-
-        # For initial and final sampling, generate noise array depending on
-        # quadrature and state.
-        if self._sampling_order in ("initial", "final"):
-            noise_q = {"p": 1 / (2 * delta) ** 0.5, "GKP": (delta / 2) ** 0.5}
-            noise_p = {"p": (delta / 2) ** 0.5, "GKP": (delta / 2) ** 0.5}
-            self._init_noise = np.zeros(2 * N, dtype=np.float32)
-            for state, inds in self._states.items():
-                if self._perfect_inds:
-                    inds = np.array(list(set(inds).difference(self._perfect_inds)))
-                if len(inds) > 0:
-                    self._init_noise[inds] = noise_q[state]
-                    self._init_noise[inds + N] = noise_p[state]
-
-        # For final sampling, apply a symplectic CZ matrix to the initial noise
-        # covariance.
-        if self._sampling_order == "final":
-            self._noise_cov = SCZ_apply(self._adj, sp.diags(self._init_noise) ** 2)
-
-        # For two-step sampling, sample for initial (ideal) state-dependent
-        # quadrature values.
-        if self._sampling_order == "two-step":
-
-            def q_val_for_p(n):
-                return rng.random(size=n) * (2 * np.sqrt(np.pi))
-
-            def q_val_for_GKP(n):
-                return rng.integers(0, 2, size=n) * np.sqrt(np.pi)
-
-            val_funcs = {"p": q_val_for_p, "GKP": q_val_for_GKP}
-            self._init_quads = np.zeros(2 * N, dtype=np.float32)
-            for state, indices in self._states.items():
-                n_inds = len(indices)
-                if n_inds > 0:
-                    self._init_quads[indices] = val_funcs[state](n_inds)
-
-    def measure_hom(
-        self,
-        quad="p",
-        inds=None,
-        method="cholesky",
-        updated_quads=None,
-        rng=default_rng(),
-    ):
-        """Conduct a homodyne measurement on the lattice.
-
-        Simulate a homodyne measurement of quadrature quad of states at indices
-        inds according to sampling order specified by self._sampling_order. Use
-        the Numpy random sampling method method. If updated_quads is supplied,
-        use those instead of applying an SCZ matrix to the initial quads in
-        the two-step sampling.
-
-        Args:
-            rng (numpy.random.Generator, optional): a random number generator following
-                NumPy API. It can be seeded for reproducibility. By default,
-                numpy.random.default_rng is used without a fixed seed.
-        """
-        N = self._N
-        if inds is None:
-            inds = range(N)
-        N_inds = len(inds)
-        if self._sampling_order == "initial":
-            init_samples = rng.normal(0, self._init_noise)
-            outcomes = SCZ_apply(self._adj, init_samples)
-            if quad == "q":
-                outcomes = outcomes[:N][inds]
-            elif quad == "p":
-                outcomes = outcomes[N:][inds]
-        if self._sampling_order == "two-step":
-            if updated_quads is not None:
-                updated = updated_quads
-            else:
-                means = self._init_quads
-                adj = self.egraph.adj_generator(sparse=True)
-                updated = SCZ_apply(adj, means)
-            if quad == "q":
-                means = updated[:N][inds]
-            elif quad == "p":
-                means = updated[N:][inds]
-            sigma = np.full(N_inds, (self._delta / 2) ** 0.5, dtype=np.float32)
-            if self._perfect_inds:
-                inds_to_0 = set(inds).intersection(self._perfect_inds)
-                ind_arr = np.empty(len(inds_to_0), dtype=np.int64)
-                for i, perfect_ind in enumerate(inds_to_0):
-                    ind_arr[i] = (inds == perfect_ind).nonzero()[0][0]
-                sigma[ind_arr] = (self._delta / 2) ** 0.5
-            outcomes = rng.normal(means, sigma)
-        if self._sampling_order == "final":
-            cov_q = self._noise_cov[:N, :N]
-            cov_p = self._noise_cov[N:, N:]
-            cov_dict = {"q": cov_q, "p": cov_p}
-            means = np.zeros(N_inds, dtype=bool)
-            covs = cov_dict[quad][inds, :][:, inds].toarray()
-            outcomes = rng.multivariate_normal(mean=means, cov=covs, method=method)
-        for i in range(N_inds):
-            self.egraph.nodes[self.to_points[inds[i]]]["hom_val_" + quad] = outcomes[i]
-
-    def SCZ(self, sparse=False):
-        """Return the symplectic matrix associated with CZ application.
-
-        Returns:
-            array: the symplectic matrix.
-        """
-        adj = self._adj
-        return SCZ_mat(adj, sparse)
-
-    def hom_outcomes(self, inds=None, quad="p"):
-        """array: quad-homodyne measurement outcomes for modes inds."""
-        N = self._N
-        if inds is None:
-            inds = range(N)
-        outcomes = [self.egraph.nodes[self.to_points[i]].get("hom_val_" + quad) for i in inds]
-        return outcomes
-
-    def bit_values(self, inds=None):
-        """array: bit values associated with the p measurement."""
-        N = self._N
-        if inds is None:
-            inds = range(N)
-        bits = [self.egraph.nodes[self.to_points[i]].get("bit_val") for i in inds]
-        return bits
-
-    @property
-    def p_inds(self):
-        """array: the indices of the p-squeezed states."""
-        return self._states.get("p")
-
-    @property
-    def GKP_inds(self):
-        """array: the indices of the GKP states."""
-        return self._states.get("GKP")
-
-    def draw(self, **kwargs):
-        """Draw the CV graph state with matplotlib.
-
-        See flamingpy.utils.viz.draw_EGraph for more details. Use the default
-        colours: gold for GKP states and blue for p-squeezed
-        states.
-        """
-        cv_opts = {"color_nodes": ("state", {"GKP": "gold", "p": "blue"})}
-        updated_opts = {**cv_opts, **kwargs}
-        return self.egraph.draw(**updated_opts)
-
-    def draw_SCZ(self, **kwargs):
-        """Draw the adjacency matrix of a CV graph state with matplotlib.
-
-        See flamingpy.utils.viz.plot_mat_heat_map for more details.
-        """
-        from flamingpy.utils.viz import plot_mat_heat_map
-
-        return plot_mat_heat_map(self.SCZ(), **kwargs)
->>>>>>> 48e4767f
+        raise Exception