<<<<<<< HEAD
# Copyright 2022 Xanadu Quantum Technologies Inc.

# Licensed under the Apache License, Version 2.0 (the "License");
# you may not use this file except in compliance with the License.
# You may obtain a copy of the License at

#     http://www.apache.org/licenses/LICENSE-2.0

# Unless required by applicable law or agreed to in writing, software
# distributed under the License is distributed on an "AS IS" BASIS,
# WITHOUT WARRANTIES OR CONDITIONS OF ANY KIND, either express or implied.
# See the License for the specific language governing permissions and
# limitations under the License.
"""Functions for reducing a macronode lattice to a canonical lattice."""

# pylint: disable=protected-access,too-many-statements

import numpy as np
from numpy.random import default_rng
from scipy.linalg import block_diag

from thewalrus.symplectic import expand, beam_splitter
from flamingpy.cv.ops import CVLayer, SCZ_apply
from flamingpy.cv.gkp import GKP_binner, Z_err_cond


def invert_permutation(p):
    """Invert the permutation associated with p."""
    p_inverted = np.empty(p.size, p.dtype)
    p_inverted[p] = np.arange(p.size)
    return p_inverted


def BS_network(n):
    """Return the symlectic matrix of the beamsplitter network.

    Return the symplectic matrix of the beamsplitters connecting four
    micronodes in each macronode out of n total micronodes. If n = 4, return
    the matrix in the 'all q's first' convention; otherwise, return a large
    block-diagonal matrix in the 'q1p1, ... qnpn' convention.
    """
    # 50/50 beamsplitter in the 'all q's first' convention.
    bs5050 = beam_splitter(np.pi / 4, 0)
    bs1 = expand(bs5050, [1, 0], 4)
    bs2 = expand(bs5050, [3, 2], 4)
    bs3 = expand(bs5050, [2, 0], 4)
    bs4 = expand(bs5050, [3, 1], 4)
    bs_network = (bs4 @ bs3 @ bs2 @ bs1).astype(np.single)
    if n < 4:
        print("Too small!")
        raise Exception
    if n > 4:
        # Permutation away from 'all q's first' convention for matrices of
        # with dimension 4 and the network spanning all the macronoes.
        perm_out_4 = [0, 4, 1, 5, 2, 6, 3, 7]
        bs_perm = bs_network[:, perm_out_4][perm_out_4, :]
        # Symplectic corresponding to the beasmplitter network spanning
        # the whole lattice.
        bs_full = block_diag(*[bs_perm] * (n // 4))
        return bs_full
    return bs_network


def reduce_macro_and_simulate(
    RHG_macro, RHG_reduced, CVRHG_reduced, bs_network, swap_prob, delta, rng=default_rng()
):
    """Reduce the macronode RHG lattice to the canonical lattice.

    Take the macronode lattice EGraph, RHG_macro, and generate a
    macronode CV lattice with swap-out probaiblity swap_prob and delta
    value delta. Then, label micronodes as planets and stars, conduct
    homodyne measurements, process these measurements, and compute
    conditional phase error probabilities. Generate an canonical RHG
    lattice with effective measurement outcomes, phase error
    probabilities, and state types ('p' or 'GKP') stored as node
    attributes.
    """
    to_points = RHG_macro.to_points
    N = len(RHG_macro)

    # The hybridized CVRHG macronode lattice.
    CVRHG = CVLayer(RHG_macro, p_swap=swap_prob, rng=rng)
    # Noise-model
    perfect_points = RHG_macro.graph.get("perfect_points")
    if perfect_points:
        perfect_inds = [RHG_macro.to_indices[point] for point in perfect_points]
    else:
        perfect_inds = None
    noise_model = {
        "noise": "grn",
        "delta": delta,
        "sampling_order": "two-step",
        "perfect_inds": perfect_inds,
    }
    CVRHG.apply_noise(noise_model, rng)
    # A list of permuted indices where each block of four
    # corresponds to [star, planet, planet, planet].
    permuted_inds = np.empty(N, dtype=np.int32)
    for i in range(0, N - 3, 4):
        # Indices of GKP micronodes in macronode i.
        gkps = []
        for j in range(4):
            micronode = to_points[i + j]
            if CVRHG.egraph.nodes[micronode]["state"] == "GKP":
                gkps.append(j)
        centre_point = tuple(round(i) for i in micronode)
        if gkps:
            star_ind, reduced_state = i + gkps[0], "GKP"
        else:
            star_ind, reduced_state = i, "p"
            CVRHG_reduced._states["p"] += [RHG_reduced.to_indices[centre_point]]
        # Set type of node in the reduced lattice as a p-squeezed
        # state if all micronodes are p, else GKP.
        RHG_reduced.nodes[centre_point]["state"] = reduced_state
        # Old and permuted indices of all micronodes in macronode i.
        old_inds = [i, i + 1, i + 2, i + 3]
        old_inds.pop(star_ind - i)
        new_inds = [star_ind] + old_inds
        # Associate a 'body index' (1 to 4) to each micronode,
        # with 1 being the star index and the rest being planets.
        k = 1
        for ind in new_inds:
            CVRHG.egraph.nodes[to_points[ind]]["body_index"] = k
            k += 1
        permuted_inds[[i, i + 1, i + 2, i + 3]] = new_inds

    # Indices of stars and planets.
    stars = permuted_inds[::4]
    planets = np.delete(permuted_inds, np.arange(0, N, 4))

    # Update quadrature values after CZ gate application.
    quads = CVRHG._init_quads
    quads = SCZ_apply(RHG_macro.adj_mat, quads)

    # Permute the quadrature values to align with the permuted
    # indices in order to apply the beamsplitter network.
    quad_permutation = np.concatenate([permuted_inds, N + permuted_inds])
    permuted_quads = quads[quad_permutation]
    for i in range(0, N - 3, 4):
        q_inds = np.array([i, i + 1, i + 2, i + 3])
        p_inds = q_inds + N
        updated_qs = bs_network[:4, :4] @ permuted_quads[q_inds]
        updated_ps = bs_network[4:, 4:] @ permuted_quads[p_inds]
        permuted_quads[q_inds] = updated_qs
        permuted_quads[p_inds] = updated_ps

    unpermuted_quads = permuted_quads[invert_permutation(quad_permutation)]
    # Measure stars in p, planets in q.
    CVRHG.measure_hom(quad="p", inds=stars, updated_quads=unpermuted_quads, rng=rng)
    CVRHG.measure_hom(quad="q", inds=planets, updated_quads=unpermuted_quads, rng=rng)

    def neighbor_of_i(i, j):
        """Return the neighbor of the ith micronode, jth macronode.

        Micronode i is adjacent to a neighbor with a body index (1 for
        star, 2, 3, 4 for planets). Return the vertex and the body index
        of the neighbor to help the processing rules. If there is no
        such neighbor, return None.
        """
        # Index of ith micronode in the jth macronode.
        ith_index = permuted_inds[j + i - 1]
        ith_vertex = to_points[ith_index]
        # Vertex of the neighbor of the ith micronode.
        ith_adjacency = list(CVRHG.egraph[ith_vertex])
        if ith_adjacency:
            ith_neighbor = list(CVRHG.egraph[ith_vertex])[0]
            ith_body_index = CVRHG.egraph.nodes[ith_neighbor]["body_index"]
            return ith_neighbor, ith_body_index
        return None

    def m(vertex):
        """Measurement outcomes in the macronode containing vertex.

        Return the values of the homodyne measurements of the macronode
        containing vertex. Note we are only interested in q-homodyne
        outcomes; the returned list is of the form [0, 0, q2, q3, q4].
        If vertex is None, return a list of 0s, so that the processing
        is unaltered by the outcomes.
        """
        if vertex is None:
            return [0, 0, 0, 0, 0]
        meas = np.zeros(5)
        # The central node corresponding to the neighboring
        # macronode.
        central_node = tuple(round(i) for i in vertex)
        for micro in CVRHG.egraph.macro_to_micro[central_node]:
            index = CVRHG.egraph.nodes[micro]["body_index"]
            # Populate meas with the q-homodyne outcomes for
            # the planet modes.
            if index != 1:
                meas[index] = CVRHG.egraph.nodes[micro]["hom_val_q"]
        return meas

    def Z(M, neighbor_body_index):
        """Process the homodyne outcomes for neighboring macronode i.

        Macronode j is connected to a macronode whose with an array of
        measurement outcomes M and whose micronodes have body indices
        neighbor_body_index. Use this information to process the
        measurement outcomes M.
        """
        if neighbor_body_index == 1:
            return 0
        if neighbor_body_index == 2:
            return M[2] - M[4]
        if neighbor_body_index == 3:
            return M[3] - M[4]
        if neighbor_body_index == 4:
            return M[2] + M[3]
        return None

    # sorted_homodynes = np.empty(N // 4, dtype=np.float32)
    sorted_bits = np.empty(N // 4, dtype=np.float32)
    reduced_indices = RHG_reduced.to_indices
    # Processing of homodyne outcomes and calculations of phase
    # error probabilities
    for j in range(0, N - 3, 4):
        star_index = permuted_inds[j]
        vertex = to_points[star_index]

        # Here, j corresponds to the macronode and i to to micronode.
        # i ranges from 1 to 4, to align with manuscript.

        verts_and_inds = [neighbor_of_i(i, j) for i in (1, 2, 3, 4)]
        neighbors = [tup[0] if tup else None for tup in verts_and_inds]
        body_indices = [tup[1] if tup else None for tup in verts_and_inds]

        # Array of arrays of measurement outcomes in all the
        # macronodes adjacent to j.
        m_arr = np.array([m(neighbors[i - 1]) for i in (1, 2, 3, 4)])
        # Array of processed q-homodyne outcomes from neighboring
        # macronodes of the form [0, Z(1), Z(2), Z(3), Z(4)].
        Z_arr = np.array([0] + [Z(m_arr[i - 1], body_indices[i - 1]) for i in (1, 2, 3, 4)])
        # p-homodyne outcome of the star node.
        star_p_val = CVRHG.egraph.nodes[vertex]["hom_val_p"]

        # Types of state for the four micronodes directly neighboring
        # macronode j.
        types = [RHG_macro.nodes[neighbor]["state"] if neighbor else None for neighbor in neighbors]
        # Phase error probability and number of p-squeezed states
        # among the four micronodes in the vicinity of macronode j
        p_err = 0
        num_p = 0
        outcome = 2 * star_p_val
        gkp_inds = []
        for i in (1, 2, 3, 4):
            if types[i - 1] == "p":
                num_p += 1
                outcome -= Z_arr[i]
            if types[i - 1] == "GKP":
                if delta > 0:
                    p_err += Z_err_cond(2 * delta, Z_arr[i], use_hom_val=True)
                gkp_inds += [i]
        if delta > 0:
            p_err += Z_err_cond(2 * (2 + num_p) * delta, outcome, use_hom_val=True)
        p_err = min(p_err, 0.5)
        p_err = max(p_err, 0)

        bitp = GKP_binner([outcome])[0]
        bitq = GKP_binner(Z_arr[gkp_inds].astype(np.float64)) if gkp_inds else 0

        processed_bit_val = (bitp + np.sum(bitq)) % 2

        # Update the reduced CVRHG lattice with the effective
        # homodyne value and the phase error probability.
        central_vert = tuple(round(i) for i in vertex)
        RHG_reduced.nodes[central_vert]["bit_val"] = processed_bit_val
        sorted_bits[reduced_indices[central_vert]] = processed_bit_val
        RHG_reduced.nodes[central_vert]["p_phase_cond"] = p_err
    CVRHG_reduced.bits = sorted_bits
    return
=======
# Copyright 2022 Xanadu Quantum Technologies Inc.

# Licensed under the Apache License, Version 2.0 (the "License");
# you may not use this file except in compliance with the License.
# You may obtain a copy of the License at

#     http://www.apache.org/licenses/LICENSE-2.0

# Unless required by applicable law or agreed to in writing, software
# distributed under the License is distributed on an "AS IS" BASIS,
# WITHOUT WARRANTIES OR CONDITIONS OF ANY KIND, either express or implied.
# See the License for the specific language governing permissions and
# limitations under the License.
"""Functions for reducing a macronode lattice to a canonical lattice."""

# pylint: disable=protected-access,too-many-statements,too-many-locals,too-many-arguments

import numpy as np
from numpy.random import default_rng
from scipy.linalg import block_diag

from flamingpy.cv.ops import CVLayer, SCZ_apply
from flamingpy.cv.gkp import GKP_binner, Z_err_cond
from thewalrus.symplectic import expand, beam_splitter


def invert_permutation(p):
    """Invert the permutation associated with p."""
    p_inverted = np.empty(p.size, p.dtype)
    p_inverted[p] = np.arange(p.size)
    return p_inverted


def BS_network(n):
    """Return the symlectic matrix of the beamsplitter network.

    Return the symplectic matrix of the beamsplitters connecting four
    micronodes in each macronode out of n total micronodes. If n = 4, return
    the matrix in the 'all q's first' convention; otherwise, return a large
    block-diagonal matrix in the 'q1p1, ... qnpn' convention.
    """
    # 50/50 beamsplitter in the 'all q's first' convention.
    bs5050 = beam_splitter(np.pi / 4, 0)
    bs1 = expand(bs5050, [1, 0], 4)
    bs2 = expand(bs5050, [3, 2], 4)
    bs3 = expand(bs5050, [2, 0], 4)
    bs4 = expand(bs5050, [3, 1], 4)
    bs_network = (bs4 @ bs3 @ bs2 @ bs1).astype(np.single)
    if n < 4:
        print("Too small!")
        raise Exception
    if n > 4:
        # Permutation away from 'all q's first' convention for matrices of
        # with dimension 4 and the network spanning all the macronoes.
        perm_out_4 = [0, 4, 1, 5, 2, 6, 3, 7]
        bs_perm = bs_network[:, perm_out_4][perm_out_4, :]
        # Symplectic corresponding to the beasmplitter network spanning
        # the whole lattice.
        bs_full = block_diag(*[bs_perm] * (n // 4))
        return bs_full
    return bs_network


def reduce_macro_and_simulate(
    RHG_macro, RHG_reduced, CVRHG_reduced, bs_network, swap_prob, delta, rng=default_rng()
):
    """Reduce the macronode RHG lattice to the canonical lattice.

    Take the macronode lattice EGraph, RHG_macro, and generate a
    macronode CV lattice with swap-out probaiblity swap_prob and delta
    value delta. Then, label micronodes as planets and stars, conduct
    homodyne measurements, process these measurements, and compute
    conditional phase error probabilities. Generate an canonical RHG
    lattice with effective measurement outcomes, phase error
    probabilities, and state types ('p' or 'GKP') stored as node
    attributes.
    """
    to_points = RHG_macro.to_points
    N = len(RHG_macro)

    # The hybridized CVRHG macronode lattice.
    CVRHG = CVLayer(RHG_macro, p_swap=swap_prob, rng=rng)
    # Noise-model
    perfect_points = RHG_macro.graph.get("perfect_points")
    if perfect_points:
        perfect_inds = [RHG_macro.to_indices[point] for point in perfect_points]
    else:
        perfect_inds = None
    noise_model = {
        "noise": "grn",
        "delta": delta,
        "sampling_order": "two-step",
        "perfect_inds": perfect_inds,
    }
    CVRHG.apply_noise(noise_model, rng)
    # A list of permuted indices where each block of four
    # corresponds to [star, planet, planet, planet].
    permuted_inds = np.empty(N, dtype=np.int32)
    for i in range(0, N - 3, 4):
        # Indices of GKP micronodes in macronode i.
        gkps = []
        for j in range(4):
            micronode = to_points[i + j]
            if CVRHG.egraph.nodes[micronode]["state"] == "GKP":
                gkps.append(j)
        centre_point = tuple(round(i) for i in micronode)
        if gkps:
            star_ind, reduced_state = i + gkps[0], "GKP"
        else:
            star_ind, reduced_state = i, "p"
            CVRHG_reduced._states["p"] += [RHG_reduced.to_indices[centre_point]]
        # Set type of node in the reduced lattice as a p-squeezed
        # state if all micronodes are p, else GKP.
        RHG_reduced.nodes[centre_point]["state"] = reduced_state
        # Old and permuted indices of all micronodes in macronode i.
        old_inds = [i, i + 1, i + 2, i + 3]
        old_inds.pop(star_ind - i)
        new_inds = [star_ind] + old_inds
        # Associate a 'body index' (1 to 4) to each micronode,
        # with 1 being the star index and the rest being planets.
        k = 1
        for ind in new_inds:
            CVRHG.egraph.nodes[to_points[ind]]["body_index"] = k
            k += 1
        permuted_inds[[i, i + 1, i + 2, i + 3]] = new_inds

    # Indices of stars and planets.
    stars = permuted_inds[::4]
    planets = np.delete(permuted_inds, np.arange(0, N, 4))

    # Update quadrature values after CZ gate application.
    quads = CVRHG._init_quads
    quads = SCZ_apply(RHG_macro.adj_mat, quads)

    # Permute the quadrature values to align with the permuted
    # indices in order to apply the beamsplitter network.
    quad_permutation = np.concatenate([permuted_inds, N + permuted_inds])
    permuted_quads = quads[quad_permutation]
    for i in range(0, N - 3, 4):
        q_inds = np.array([i, i + 1, i + 2, i + 3])
        p_inds = q_inds + N
        updated_qs = bs_network[:4, :4] @ permuted_quads[q_inds]
        updated_ps = bs_network[4:, 4:] @ permuted_quads[p_inds]
        permuted_quads[q_inds] = updated_qs
        permuted_quads[p_inds] = updated_ps

    unpermuted_quads = permuted_quads[invert_permutation(quad_permutation)]
    # Measure stars in p, planets in q.
    CVRHG.measure_hom(quad="p", inds=stars, updated_quads=unpermuted_quads, rng=rng)
    CVRHG.measure_hom(quad="q", inds=planets, updated_quads=unpermuted_quads, rng=rng)

    def neighbor_of_i(i, j):
        """Return the neighbor of the ith micronode, jth macronode.

        Micronode i is adjacent to a neighbor with a body index (1 for
        star, 2, 3, 4 for planets). Return the vertex and the body index
        of the neighbor to help the processing rules. If there is no
        such neighbor, return None.
        """
        # Index of ith micronode in the jth macronode.
        ith_index = permuted_inds[j + i - 1]
        ith_vertex = to_points[ith_index]
        # Vertex of the neighbor of the ith micronode.
        ith_adjacency = list(CVRHG.egraph[ith_vertex])
        if ith_adjacency:
            ith_neighbor = list(CVRHG.egraph[ith_vertex])[0]
            ith_body_index = CVRHG.egraph.nodes[ith_neighbor]["body_index"]
            return ith_neighbor, ith_body_index
        return None

    def m(vertex):
        """Measurement outcomes in the macronode containing vertex.

        Return the values of the homodyne measurements of the macronode
        containing vertex. Note we are only interested in q-homodyne
        outcomes; the returned list is of the form [0, 0, q2, q3, q4].
        If vertex is None, return a list of 0s, so that the processing
        is unaltered by the outcomes.
        """
        if vertex is None:
            return [0, 0, 0, 0, 0]
        meas = np.zeros(5)
        # The central node corresponding to the neighboring
        # macronode.
        central_node = tuple(round(i) for i in vertex)
        for micro in CVRHG.egraph.macro_to_micro[central_node]:
            index = CVRHG.egraph.nodes[micro]["body_index"]
            # Populate meas with the q-homodyne outcomes for
            # the planet modes.
            if index != 1:
                meas[index] = CVRHG.egraph.nodes[micro]["hom_val_q"]
        return meas

    def Z(M, neighbor_body_index):
        """Process the homodyne outcomes for neighboring macronode i.

        Macronode j is connected to a macronode whose with an array of
        measurement outcomes M and whose micronodes have body indices
        neighbor_body_index. Use this information to process the
        measurement outcomes M.
        """
        if neighbor_body_index == 1:
            return 0
        if neighbor_body_index == 2:
            return M[2] - M[4]
        if neighbor_body_index == 3:
            return M[3] - M[4]
        if neighbor_body_index == 4:
            return M[2] + M[3]
        return None

    # sorted_homodynes = np.empty(N // 4, dtype=np.float32)
    sorted_bits = np.empty(N // 4, dtype=np.float32)
    reduced_indices = RHG_reduced.to_indices
    # Processing of homodyne outcomes and calculations of phase
    # error probabilities
    for j in range(0, N - 3, 4):
        star_index = permuted_inds[j]
        vertex = to_points[star_index]

        # Here, j corresponds to the macronode and i to to micronode.
        # i ranges from 1 to 4, to align with manuscript.

        verts_and_inds = [neighbor_of_i(i, j) for i in (1, 2, 3, 4)]
        neighbors = [tup[0] if tup else None for tup in verts_and_inds]
        body_indices = [tup[1] if tup else None for tup in verts_and_inds]

        # Array of arrays of measurement outcomes in all the
        # macronodes adjacent to j.
        m_arr = np.array([m(neighbors[i - 1]) for i in (1, 2, 3, 4)])
        # Array of processed q-homodyne outcomes from neighboring
        # macronodes of the form [0, Z(1), Z(2), Z(3), Z(4)].
        Z_arr = np.array([0] + [Z(m_arr[i - 1], body_indices[i - 1]) for i in (1, 2, 3, 4)])
        # p-homodyne outcome of the star node.
        star_p_val = CVRHG.egraph.nodes[vertex]["hom_val_p"]

        # Types of state for the four micronodes directly neighboring
        # macronode j.
        types = [RHG_macro.nodes[neighbor]["state"] if neighbor else None for neighbor in neighbors]
        # Phase error probability and number of p-squeezed states
        # among the four micronodes in the vicinity of macronode j
        p_err = 0
        num_p = 0
        outcome = 2 * star_p_val
        gkp_inds = []
        for i in (1, 2, 3, 4):
            if types[i - 1] == "p":
                num_p += 1
                outcome -= Z_arr[i]
            if types[i - 1] == "GKP":
                if delta > 0:
                    p_err += Z_err_cond(2 * delta, Z_arr[i], use_hom_val=True)
                gkp_inds += [i]
        if delta > 0:
            p_err += Z_err_cond(2 * (2 + num_p) * delta, outcome, use_hom_val=True)
        p_err = min(p_err, 0.5)
        p_err = max(p_err, 0)

        bitp = GKP_binner([outcome])[0]
        bitq = GKP_binner(Z_arr[gkp_inds].astype(np.float64)) if gkp_inds else 0

        processed_bit_val = (bitp + np.sum(bitq)) % 2

        # Update the reduced CVRHG lattice with the effective
        # homodyne value and the phase error probability.
        central_vert = tuple(round(i) for i in vertex)
        RHG_reduced.nodes[central_vert]["bit_val"] = processed_bit_val
        sorted_bits[reduced_indices[central_vert]] = processed_bit_val
        RHG_reduced.nodes[central_vert]["p_phase_cond"] = p_err
    CVRHG_reduced.bits = sorted_bits
    return
>>>>>>> 1363792c
<|MERGE_RESOLUTION|>--- conflicted
+++ resolved
@@ -1,4 +1,3 @@
-<<<<<<< HEAD
 # Copyright 2022 Xanadu Quantum Technologies Inc.
 
 # Licensed under the Apache License, Version 2.0 (the "License");
@@ -269,277 +268,4 @@
         sorted_bits[reduced_indices[central_vert]] = processed_bit_val
         RHG_reduced.nodes[central_vert]["p_phase_cond"] = p_err
     CVRHG_reduced.bits = sorted_bits
-    return
-=======
-# Copyright 2022 Xanadu Quantum Technologies Inc.
-
-# Licensed under the Apache License, Version 2.0 (the "License");
-# you may not use this file except in compliance with the License.
-# You may obtain a copy of the License at
-
-#     http://www.apache.org/licenses/LICENSE-2.0
-
-# Unless required by applicable law or agreed to in writing, software
-# distributed under the License is distributed on an "AS IS" BASIS,
-# WITHOUT WARRANTIES OR CONDITIONS OF ANY KIND, either express or implied.
-# See the License for the specific language governing permissions and
-# limitations under the License.
-"""Functions for reducing a macronode lattice to a canonical lattice."""
-
-# pylint: disable=protected-access,too-many-statements,too-many-locals,too-many-arguments
-
-import numpy as np
-from numpy.random import default_rng
-from scipy.linalg import block_diag
-
-from flamingpy.cv.ops import CVLayer, SCZ_apply
-from flamingpy.cv.gkp import GKP_binner, Z_err_cond
-from thewalrus.symplectic import expand, beam_splitter
-
-
-def invert_permutation(p):
-    """Invert the permutation associated with p."""
-    p_inverted = np.empty(p.size, p.dtype)
-    p_inverted[p] = np.arange(p.size)
-    return p_inverted
-
-
-def BS_network(n):
-    """Return the symlectic matrix of the beamsplitter network.
-
-    Return the symplectic matrix of the beamsplitters connecting four
-    micronodes in each macronode out of n total micronodes. If n = 4, return
-    the matrix in the 'all q's first' convention; otherwise, return a large
-    block-diagonal matrix in the 'q1p1, ... qnpn' convention.
-    """
-    # 50/50 beamsplitter in the 'all q's first' convention.
-    bs5050 = beam_splitter(np.pi / 4, 0)
-    bs1 = expand(bs5050, [1, 0], 4)
-    bs2 = expand(bs5050, [3, 2], 4)
-    bs3 = expand(bs5050, [2, 0], 4)
-    bs4 = expand(bs5050, [3, 1], 4)
-    bs_network = (bs4 @ bs3 @ bs2 @ bs1).astype(np.single)
-    if n < 4:
-        print("Too small!")
-        raise Exception
-    if n > 4:
-        # Permutation away from 'all q's first' convention for matrices of
-        # with dimension 4 and the network spanning all the macronoes.
-        perm_out_4 = [0, 4, 1, 5, 2, 6, 3, 7]
-        bs_perm = bs_network[:, perm_out_4][perm_out_4, :]
-        # Symplectic corresponding to the beasmplitter network spanning
-        # the whole lattice.
-        bs_full = block_diag(*[bs_perm] * (n // 4))
-        return bs_full
-    return bs_network
-
-
-def reduce_macro_and_simulate(
-    RHG_macro, RHG_reduced, CVRHG_reduced, bs_network, swap_prob, delta, rng=default_rng()
-):
-    """Reduce the macronode RHG lattice to the canonical lattice.
-
-    Take the macronode lattice EGraph, RHG_macro, and generate a
-    macronode CV lattice with swap-out probaiblity swap_prob and delta
-    value delta. Then, label micronodes as planets and stars, conduct
-    homodyne measurements, process these measurements, and compute
-    conditional phase error probabilities. Generate an canonical RHG
-    lattice with effective measurement outcomes, phase error
-    probabilities, and state types ('p' or 'GKP') stored as node
-    attributes.
-    """
-    to_points = RHG_macro.to_points
-    N = len(RHG_macro)
-
-    # The hybridized CVRHG macronode lattice.
-    CVRHG = CVLayer(RHG_macro, p_swap=swap_prob, rng=rng)
-    # Noise-model
-    perfect_points = RHG_macro.graph.get("perfect_points")
-    if perfect_points:
-        perfect_inds = [RHG_macro.to_indices[point] for point in perfect_points]
-    else:
-        perfect_inds = None
-    noise_model = {
-        "noise": "grn",
-        "delta": delta,
-        "sampling_order": "two-step",
-        "perfect_inds": perfect_inds,
-    }
-    CVRHG.apply_noise(noise_model, rng)
-    # A list of permuted indices where each block of four
-    # corresponds to [star, planet, planet, planet].
-    permuted_inds = np.empty(N, dtype=np.int32)
-    for i in range(0, N - 3, 4):
-        # Indices of GKP micronodes in macronode i.
-        gkps = []
-        for j in range(4):
-            micronode = to_points[i + j]
-            if CVRHG.egraph.nodes[micronode]["state"] == "GKP":
-                gkps.append(j)
-        centre_point = tuple(round(i) for i in micronode)
-        if gkps:
-            star_ind, reduced_state = i + gkps[0], "GKP"
-        else:
-            star_ind, reduced_state = i, "p"
-            CVRHG_reduced._states["p"] += [RHG_reduced.to_indices[centre_point]]
-        # Set type of node in the reduced lattice as a p-squeezed
-        # state if all micronodes are p, else GKP.
-        RHG_reduced.nodes[centre_point]["state"] = reduced_state
-        # Old and permuted indices of all micronodes in macronode i.
-        old_inds = [i, i + 1, i + 2, i + 3]
-        old_inds.pop(star_ind - i)
-        new_inds = [star_ind] + old_inds
-        # Associate a 'body index' (1 to 4) to each micronode,
-        # with 1 being the star index and the rest being planets.
-        k = 1
-        for ind in new_inds:
-            CVRHG.egraph.nodes[to_points[ind]]["body_index"] = k
-            k += 1
-        permuted_inds[[i, i + 1, i + 2, i + 3]] = new_inds
-
-    # Indices of stars and planets.
-    stars = permuted_inds[::4]
-    planets = np.delete(permuted_inds, np.arange(0, N, 4))
-
-    # Update quadrature values after CZ gate application.
-    quads = CVRHG._init_quads
-    quads = SCZ_apply(RHG_macro.adj_mat, quads)
-
-    # Permute the quadrature values to align with the permuted
-    # indices in order to apply the beamsplitter network.
-    quad_permutation = np.concatenate([permuted_inds, N + permuted_inds])
-    permuted_quads = quads[quad_permutation]
-    for i in range(0, N - 3, 4):
-        q_inds = np.array([i, i + 1, i + 2, i + 3])
-        p_inds = q_inds + N
-        updated_qs = bs_network[:4, :4] @ permuted_quads[q_inds]
-        updated_ps = bs_network[4:, 4:] @ permuted_quads[p_inds]
-        permuted_quads[q_inds] = updated_qs
-        permuted_quads[p_inds] = updated_ps
-
-    unpermuted_quads = permuted_quads[invert_permutation(quad_permutation)]
-    # Measure stars in p, planets in q.
-    CVRHG.measure_hom(quad="p", inds=stars, updated_quads=unpermuted_quads, rng=rng)
-    CVRHG.measure_hom(quad="q", inds=planets, updated_quads=unpermuted_quads, rng=rng)
-
-    def neighbor_of_i(i, j):
-        """Return the neighbor of the ith micronode, jth macronode.
-
-        Micronode i is adjacent to a neighbor with a body index (1 for
-        star, 2, 3, 4 for planets). Return the vertex and the body index
-        of the neighbor to help the processing rules. If there is no
-        such neighbor, return None.
-        """
-        # Index of ith micronode in the jth macronode.
-        ith_index = permuted_inds[j + i - 1]
-        ith_vertex = to_points[ith_index]
-        # Vertex of the neighbor of the ith micronode.
-        ith_adjacency = list(CVRHG.egraph[ith_vertex])
-        if ith_adjacency:
-            ith_neighbor = list(CVRHG.egraph[ith_vertex])[0]
-            ith_body_index = CVRHG.egraph.nodes[ith_neighbor]["body_index"]
-            return ith_neighbor, ith_body_index
-        return None
-
-    def m(vertex):
-        """Measurement outcomes in the macronode containing vertex.
-
-        Return the values of the homodyne measurements of the macronode
-        containing vertex. Note we are only interested in q-homodyne
-        outcomes; the returned list is of the form [0, 0, q2, q3, q4].
-        If vertex is None, return a list of 0s, so that the processing
-        is unaltered by the outcomes.
-        """
-        if vertex is None:
-            return [0, 0, 0, 0, 0]
-        meas = np.zeros(5)
-        # The central node corresponding to the neighboring
-        # macronode.
-        central_node = tuple(round(i) for i in vertex)
-        for micro in CVRHG.egraph.macro_to_micro[central_node]:
-            index = CVRHG.egraph.nodes[micro]["body_index"]
-            # Populate meas with the q-homodyne outcomes for
-            # the planet modes.
-            if index != 1:
-                meas[index] = CVRHG.egraph.nodes[micro]["hom_val_q"]
-        return meas
-
-    def Z(M, neighbor_body_index):
-        """Process the homodyne outcomes for neighboring macronode i.
-
-        Macronode j is connected to a macronode whose with an array of
-        measurement outcomes M and whose micronodes have body indices
-        neighbor_body_index. Use this information to process the
-        measurement outcomes M.
-        """
-        if neighbor_body_index == 1:
-            return 0
-        if neighbor_body_index == 2:
-            return M[2] - M[4]
-        if neighbor_body_index == 3:
-            return M[3] - M[4]
-        if neighbor_body_index == 4:
-            return M[2] + M[3]
-        return None
-
-    # sorted_homodynes = np.empty(N // 4, dtype=np.float32)
-    sorted_bits = np.empty(N // 4, dtype=np.float32)
-    reduced_indices = RHG_reduced.to_indices
-    # Processing of homodyne outcomes and calculations of phase
-    # error probabilities
-    for j in range(0, N - 3, 4):
-        star_index = permuted_inds[j]
-        vertex = to_points[star_index]
-
-        # Here, j corresponds to the macronode and i to to micronode.
-        # i ranges from 1 to 4, to align with manuscript.
-
-        verts_and_inds = [neighbor_of_i(i, j) for i in (1, 2, 3, 4)]
-        neighbors = [tup[0] if tup else None for tup in verts_and_inds]
-        body_indices = [tup[1] if tup else None for tup in verts_and_inds]
-
-        # Array of arrays of measurement outcomes in all the
-        # macronodes adjacent to j.
-        m_arr = np.array([m(neighbors[i - 1]) for i in (1, 2, 3, 4)])
-        # Array of processed q-homodyne outcomes from neighboring
-        # macronodes of the form [0, Z(1), Z(2), Z(3), Z(4)].
-        Z_arr = np.array([0] + [Z(m_arr[i - 1], body_indices[i - 1]) for i in (1, 2, 3, 4)])
-        # p-homodyne outcome of the star node.
-        star_p_val = CVRHG.egraph.nodes[vertex]["hom_val_p"]
-
-        # Types of state for the four micronodes directly neighboring
-        # macronode j.
-        types = [RHG_macro.nodes[neighbor]["state"] if neighbor else None for neighbor in neighbors]
-        # Phase error probability and number of p-squeezed states
-        # among the four micronodes in the vicinity of macronode j
-        p_err = 0
-        num_p = 0
-        outcome = 2 * star_p_val
-        gkp_inds = []
-        for i in (1, 2, 3, 4):
-            if types[i - 1] == "p":
-                num_p += 1
-                outcome -= Z_arr[i]
-            if types[i - 1] == "GKP":
-                if delta > 0:
-                    p_err += Z_err_cond(2 * delta, Z_arr[i], use_hom_val=True)
-                gkp_inds += [i]
-        if delta > 0:
-            p_err += Z_err_cond(2 * (2 + num_p) * delta, outcome, use_hom_val=True)
-        p_err = min(p_err, 0.5)
-        p_err = max(p_err, 0)
-
-        bitp = GKP_binner([outcome])[0]
-        bitq = GKP_binner(Z_arr[gkp_inds].astype(np.float64)) if gkp_inds else 0
-
-        processed_bit_val = (bitp + np.sum(bitq)) % 2
-
-        # Update the reduced CVRHG lattice with the effective
-        # homodyne value and the phase error probability.
-        central_vert = tuple(round(i) for i in vertex)
-        RHG_reduced.nodes[central_vert]["bit_val"] = processed_bit_val
-        sorted_bits[reduced_indices[central_vert]] = processed_bit_val
-        RHG_reduced.nodes[central_vert]["p_phase_cond"] = p_err
-    CVRHG_reduced.bits = sorted_bits
-    return
->>>>>>> 1363792c
+    return