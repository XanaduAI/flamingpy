# Copyright 2022 Xanadu Quantum Technologies Inc.

# Licensed under the Apache License, Version 2.0 (the "License");
# you may not use this file except in compliance with the License.
# You may obtain a copy of the License at

#     http://www.apache.org/licenses/LICENSE-2.0

# Unless required by applicable law or agreed to in writing, software
# distributed under the License is distributed on an "AS IS" BASIS,
# WITHOUT WARRANTIES OR CONDITIONS OF ANY KIND, either express or implied.
# See the License for the specific language governing permissions and
# limitations under the License.
"""Benchmark for the Monte Carlo simulations estimating FT thresholds and
comparing python and cpp loops."""

<<<<<<< HEAD
# pylint: disable=no-self-use,protected-access,redefined-outer-name
=======
# pylint: disable=too-many-arguments
>>>>>>> 019b89a2

import csv
import warnings

from time import process_time
from datetime import datetime

from flamingpy.codes import SurfaceCode
from flamingpy.decoders.decoder import correct
from flamingpy.cv.ops import CVLayer
from flamingpy.cv.macro_reduce import BS_network, reduce_macro_and_simulate

try:
    import flamingpy.cpp.cpp_mc_loop as cmc
except ImportError:  # pragma: no cover
    warnings.warn("Failed to import flamingpy.cpp.cpp_mc_loop library.", ImportWarning)


def ec_monte_carlo(code, trials, delta, p_swap, passive_objects=None, backend="cpp"):
    """Run Monte Carlo simulations of error-correction for the given code.

    Given a code object code, a noise parameter delta, and a
    swap-out probably p_swap, run a number of Monte Carlo
    simulations equal to trials of the complete error-corection
    procedure.

    Args:
        code (code object): the abstract code.
        trials (int): the number of trials.
        delta (float): the noise/squeezing/width parameter.
        p_swap (float): the probability of replacing a GKP state
            with a p-squeezed state in the lattice.
        backend (string): choose from "cpp" Monte Carlo sampling
            loops or pure "python" version
        passive_objects (NoneType or list): the arguments for
            reduce_macro_and_simulate for passive architecture simulations.

    Returns:
        errors (integer): the number of errors.
    """
    cv_noise = {"noise": "grn", "delta": delta, "sampling_order": "initial"}
    if passive_objects is not None:
        decoder = {"outer": "MWPM"}
        weight_options = {"method": "blueprint", "prob_precomputed": True}
    else:
        code_lattice = code.graph
        # Noise model
        # Decoding options
        decoder = {"inner": "basic", "outer": "MWPM"}
        weight_options = {
            "method": "blueprint",
            "integer": False,
            "multiplier": 1,
            "delta": delta,
        }
    if backend == "python":
        successes = 0
        for _ in range(trials):
            if passive_objects is not None:
                reduce_macro_and_simulate(*passive_objects, p_swap, delta)
            else:
                # Apply noise
                CVRHG = CVLayer(code_lattice, p_swap=p_swap)
                CVRHG.apply_noise(cv_noise)
                # Measure syndrome
                CVRHG.measure_hom("p", code.all_syndrome_inds)
            result = correct(code=code, decoder=decoder, weight_options=weight_options)
            successes += result
        errors = trials - successes
    elif backend == "cpp":
        errors = cmc.cpp_mc_loop(
            code, trials, decoder, weight_options, passive_objects, p_swap, delta, cv_noise
        )

    return errors


def run_sims_benchmark(distance, ec, boundaries, delta, p_swap, trials, passive, fname=None):
    """Run full Monte Carlo error-correction simulations benchmarks.
    
    Compare the Cython and regular Python backends. Results are 
    stored in a file in the sims_data directory (with name fname,
    if supplied).
    """

    # The qubit code
    RHG_code = SurfaceCode(distance, ec, boundaries)
    RHG_lattice = RHG_code.graph
    RHG_lattice.index_generator()
    if passive:
        # The lattice with macronodes.
        pad_bool = boundaries != "periodic"
        RHG_macro = RHG_lattice.macronize(pad_boundary=pad_bool)
        RHG_macro.index_generator()
        RHG_macro.adj_generator(sparse=True)
        # The empty CV state, uninitiated with any error model.
        CVRHG_reduced = CVLayer(RHG_lattice)
        # Define the 4X4 beamsplitter network for a given macronode.
        # star at index 0, planets at indices 1-3.
        bs_network = BS_network(4)
        passive_objects = [RHG_macro, RHG_lattice, CVRHG_reduced, bs_network]
    else:
        passive_objects = None

    # Monte Carlo simulations
    tic = process_time()
    errors = ec_monte_carlo(RHG_code, trials, delta, p_swap, passive_objects, backend="python")
    walltime_py = process_time() - tic

    tic = process_time()
    ec_monte_carlo(RHG_code, trials, delta, p_swap, passive_objects, backend="cpp")
    walltime_cpp = process_time() - tic

    # Store results in a sims_data directory in the file simulations_results.csv.
    file_name = fname or "./flamingpy/sims_data/sims_benchmark_results.csv"
    # Create a CSV file if it doesn't already exist.
    try:
        file = open(file_name, "x", newline="", encoding="utf8")
        writer = csv.writer(file)
        writer.writerow(
            [
                "distance",
                "ec",
                "boundaries",
                "delta",
                "p_swap",
                "errors_py",
                "trials",
                "current_time",
                "cpp_to_py_speedup",
            ]
        )
    # Open the file for appending if it already exists.
    except FileExistsError:
        file = open(file_name, "a", newline="", encoding="utf8")
        writer = csv.writer(file)
    current_time = datetime.now().time().strftime("%H:%M:%S")
    writer.writerow(
        [
            distance,
            ec,
            boundaries,
            delta,
            p_swap,
            errors,
            trials,
            current_time,
            walltime_py / walltime_cpp,
        ]
    )
    file.close()


if __name__ == "__main__":

    # Arguments
    distance = 2
    ec = "primal"
    boundaries = "open"
    delta = 0.01
    p_swap = 0.5
    trials = 100
    passive = True

    run_benchmark(ec_monte_carlo, distance, ec, boundaries, delta, p_swap, trials, passive)<|MERGE_RESOLUTION|>--- conflicted
+++ resolved
@@ -14,11 +14,9 @@
 """Benchmark for the Monte Carlo simulations estimating FT thresholds and
 comparing python and cpp loops."""
 
-<<<<<<< HEAD
+
 # pylint: disable=no-self-use,protected-access,redefined-outer-name
-=======
-# pylint: disable=too-many-arguments
->>>>>>> 019b89a2
+
 
 import csv
 import warnings
