--- conflicted
+++ resolved
@@ -13,11 +13,7 @@
 # limitations under the License.
 """Example for building and visualizing RHG lattices and surface codes."""
 
-<<<<<<< HEAD
-# pylint: disable=too-many-locals,too-many-arguments
-=======
 # pylint: disable=unused-import
->>>>>>> 5c9301b6
 
 import matplotlib.pyplot as plt
 import numpy as np
