# Copyright 2022 Xanadu Quantum Technologies Inc.

# Licensed under the Apache License, Version 2.0 (the "License");
# you may not use this file except in compliance with the License.
# You may obtain a copy of the License at

#     http://www.apache.org/licenses/LICENSE-2.0

# Unless required by applicable law or agreed to in writing, software
# distributed under the License is distributed on an "AS IS" BASIS,
# WITHOUT WARRANTIES OR CONDITIONS OF ANY KIND, either express or implied.
# See the License for the specific language governing permissions and
# limitations under the License.
"""Example for building and visualizing RHG lattices and surface codes."""

# pylint: disable=no-member

import matplotlib.pyplot as plt
import numpy as np

from flamingpy.codes.surface_code import SurfaceCode, alternating_polarity

<<<<<<< HEAD
show = __name__ == "__main__"

# Instantiate a surface code.
# Code distance (an integer)
d = 2
# Boundaries ("open" or "periodic")
boundaries = "open"
# Error complex ("primal", "dual", or "both")
err = "both"
# Polarity (edge weight pattern in graph state -- all unit weights by default)
polarity = None
# polarity = alternating_polarity

RHG_code = SurfaceCode(d, ec=err, boundaries=boundaries, polarity=polarity)
RHG_lattice = RHG_code.graph
RHG_fig = RHG_code.draw()
RHG_fig.set_title("Surface code", fontsize=17)

# Check edges between boundaries for periodic boundary conditions.
if boundaries == "periodic":
    all_boundaries = []
    for plane in ("x", "y", "z"):
        for i in (0, 2 * d - 1):
            all_boundaries += RHG_lattice.slice_coords(plane, i)
    RHG_subgraph = RHG_lattice.subgraph(all_boundaries)
    RHG_subgraph.draw()

# Plot the stabilizers
for err in RHG_code.ec:
    # Stabilizers are available in the attributes primal_stabilizers and/or
    # dual_stabilizers, depending on the error complex.
    stabilizers = getattr(RHG_code, err + "_stabilizers")
    # Change [0:1] in the following line to other consecutive indices,
    # corresponding to another stabilizer you'd like to plot.
    for stabilizer in stabilizers[0:1]:
        color = np.random.rand(3)
        for point in stabilizer.egraph:
            x, z, y = point
            RHG_fig.scatter(x, z, y, color=color, s=200)

if show:
    plt.show()
else:
    plt.close()
=======

def surface_code(d, boundaries, err, polarity, show=False):
    """Example for building and visualizing RHG lattices and surface codes."""

    # Instantiate a surface code.
    RHG_code = SurfaceCode(d, ec=err, boundaries=boundaries, polarity=polarity)
    RHG_lattice = RHG_code.graph
    RHG_fig = RHG_code.draw()

    # Check edges between boundaries for periodic boundary conditions.
    if boundaries == "periodic":
        all_boundaries = []
        for plane in ("x", "y", "z"):
            for i in (0, 2 * d - 1):
                all_boundaries += RHG_lattice.slice_coords(plane, i)
        RHG_subgraph = RHG_lattice.subgraph(all_boundaries)
        RHG_subgraph.draw()

    # Plot the stabilizers
    for ec in RHG_code.ec:
        # Stabilizers are available in the attributes primal_stabilizers and/or
        # dual_stabilizers, depending on the error complex.
        stabilizers = getattr(RHG_code, ec + "_stabilizers")
        # Change [0:1] in the following line to other consecutive indices,
        # corresponding to another stabilizer you'd like to plot.
        for stabilizer in stabilizers[0:1]:
            color = np.random.rand(3)
            for point in stabilizer.egraph:
                x, z, y = point
                RHG_fig.scatter(x, z, y, color=color, s=200)

    if show:
        plt.show()
    else:
        plt.close()


if __name__ == "__main__":

    params = {
        # Code distance (an integer)
        "d": 2,
        # Boundaries ("open" or "periodic")
        "boundaries": "open",
        # Error complex ("primal", "dual", or "both")
        "err": "both",
        # Polarity (edge weight pattern in graph state -- all unit weights by default)
        "polarity": None
        # polarity = alternating_polarity'
    }

    surface_code(**params, show=True)
>>>>>>> 31c2fb9f
<|MERGE_RESOLUTION|>--- conflicted
+++ resolved
@@ -20,52 +20,6 @@
 
 from flamingpy.codes.surface_code import SurfaceCode, alternating_polarity
 
-<<<<<<< HEAD
-show = __name__ == "__main__"
-
-# Instantiate a surface code.
-# Code distance (an integer)
-d = 2
-# Boundaries ("open" or "periodic")
-boundaries = "open"
-# Error complex ("primal", "dual", or "both")
-err = "both"
-# Polarity (edge weight pattern in graph state -- all unit weights by default)
-polarity = None
-# polarity = alternating_polarity
-
-RHG_code = SurfaceCode(d, ec=err, boundaries=boundaries, polarity=polarity)
-RHG_lattice = RHG_code.graph
-RHG_fig = RHG_code.draw()
-RHG_fig.set_title("Surface code", fontsize=17)
-
-# Check edges between boundaries for periodic boundary conditions.
-if boundaries == "periodic":
-    all_boundaries = []
-    for plane in ("x", "y", "z"):
-        for i in (0, 2 * d - 1):
-            all_boundaries += RHG_lattice.slice_coords(plane, i)
-    RHG_subgraph = RHG_lattice.subgraph(all_boundaries)
-    RHG_subgraph.draw()
-
-# Plot the stabilizers
-for err in RHG_code.ec:
-    # Stabilizers are available in the attributes primal_stabilizers and/or
-    # dual_stabilizers, depending on the error complex.
-    stabilizers = getattr(RHG_code, err + "_stabilizers")
-    # Change [0:1] in the following line to other consecutive indices,
-    # corresponding to another stabilizer you'd like to plot.
-    for stabilizer in stabilizers[0:1]:
-        color = np.random.rand(3)
-        for point in stabilizer.egraph:
-            x, z, y = point
-            RHG_fig.scatter(x, z, y, color=color, s=200)
-
-if show:
-    plt.show()
-else:
-    plt.close()
-=======
 
 def surface_code(d, boundaries, err, polarity, show=False):
     """Example for building and visualizing RHG lattices and surface codes."""
@@ -117,5 +71,4 @@
         # polarity = alternating_polarity'
     }
 
-    surface_code(**params, show=True)
->>>>>>> 31c2fb9f
+    surface_code(**params, show=True)