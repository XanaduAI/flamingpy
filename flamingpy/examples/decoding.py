# Copyright 2022 Xanadu Quantum Technologies Inc.

# Licensed under the Apache License, Version 2.0 (the "License");
# you may not use this file except in compliance with the License.
# You may obtain a copy of the License at

#     http://www.apache.org/licenses/LICENSE-2.0

# Unless required by applicable law or agreed to in writing, software
# distributed under the License is distributed on an "AS IS" BASIS,
# WITHOUT WARRANTIES OR CONDITIONS OF ANY KIND, either express or implied.
# See the License for the specific language governing permissions and
# limitations under the License.
"""Example of instantiating, applying noise, decoding, recovering, and
visualizing this procedure for the measurement-based surface code."""

# pylint: disable=no-member

import matplotlib.pyplot as plt

from flamingpy.codes import alternating_polarity, SurfaceCode
from flamingpy.cv.ops import CVLayer
from flamingpy.decoders import decoder as dec
from flamingpy.noise import IidNoise


def decode_surface_code(distance, boundaries, ec, noise, draw=True, show=False):
    """Example of instantiating, applying noise, decoding, recovering, and
    visualizing this procedure for the measurement-based surface code."""

    # Code and code lattice (cluster state)
    RHG_code = SurfaceCode(
        distance=distance,
        ec=ec,
        boundaries=boundaries,
        polarity=alternating_polarity,
    )

    # Noise model: set to "dv" for iid Z errors; "cv" for Gaussian Random Noise
    # over a GKP/sqeezed state architecture
    if noise == "cv":
        # CV (inner) code / state preparation
        p_swap = 0.05  # probability of having squeezed states (the rest are GKPs)
        CVRHG = CVLayer(RHG_code, p_swap=p_swap)
        # Noise model
        delta = 0.1  # GKP squeezing parameter
        cv_noise = {"noise": "grn", "delta": delta, "sampling_order": "initial"}
        # Apply noise, measure syndrome, translate to bit values
        CVRHG.apply_noise(cv_noise)
        CVRHG.measure_hom("p", RHG_code.all_syndrome_inds)
        dec.CV_decoder(RHG_code, translator=dec.GKP_binner)
        # Decoding options
        weight_options = {
            "method": "blueprint",
            "integer": True,
            "multiplier": 100,
            "delta": delta,
        }
        decoder = {"inner": "basic", "outer": "MWPM"}

    if noise == "dv":
        # i.i.d Pauli Z errors with probability p_Z
        p_Z = 0.02
        IidNoise(RHG_code, p_Z).apply_noise()
        weight_options = {"method": "unit"}
        decoder = {"outer": "MWPM"}

    # Drawing options
    node_colors = "state" if noise == "cv" else False
    dw = {
        "show_nodes": True,
        "color_nodes": node_colors,
        "show_matching": False,
        "label_stabilizers": True,
        "label_boundary": False,
        "label_edges": False,
        "label": None,
        "legend": True,
        "title": True,
        "display_axes": True,
    }

<<<<<<< HEAD
        # Manual decoding (to plot intermediate results).
        dec.assign_weights(RHG_code, **weight_options)
        for ec_ in RHG_code.ec:
            G_match = dec.build_match_graph(RHG_code, ec_)
            matching = G_match.min_weight_perfect_matching()
            G_stabilizer = getattr(RHG_code, ec_ + "_stab_graph")

            # An integer label for each nodes in the stabilizer and matching graphs.
            # This is useful to identify the nodes in the plots.
            node_labels = {node: index for index, node in enumerate(G_stabilizer.graph)}

            # The draw_dec_graph function requires the networkx backend. Most backends implement
            # the to_nx() method to perform the conversion if needed.
            G_stabilizer.draw(title=ec_.capitalize() + " stabilizer graph", node_labels=node_labels)
            _, ax = viz.syndrome_plot(RHG_code, ec_, drawing_opts=dw, index_dict=node_labels)
            viz.draw_matching_on_syndrome_plot(ax, matching, G_match)
            if len(G_match.graph):
                G_match.draw(title=ec_.capitalize() + " matching graph", node_labels=node_labels)
            else:
                print("\nMatching graph empty!\n")

            if show:
                plt.show()
            else:
                plt.close()

    # Automatic decoding
=======
    # Decode and plot
>>>>>>> e07ed84a
    c = dec.correct(
        code=RHG_code,
        decoder=decoder,
        weight_options=weight_options,
        sanity_check=True,
        draw=draw,
        drawing_opts=dw,
    )
    print(f"Success: {c}")

    if show:
        plt.show()
    else:
        plt.close()


if __name__ == "__main__":

    params = {
        # QEC code parameters
        "distance": 4,
        # Boundaries ("open" or "periodic")
        "boundaries": "open",
        # Error complex ("primal", "dual", or "both")
        "ec": "primal",
        # Noise model: set to "dv" for iid Z errors; "cv" for Gaussian Random Noise
        # over a GKP/sqeezed state architecture
        "noise": "cv",
    }

    decode_surface_code(**params, show=True)<|MERGE_RESOLUTION|>--- conflicted
+++ resolved
@@ -80,37 +80,7 @@
         "display_axes": True,
     }
 
-<<<<<<< HEAD
-        # Manual decoding (to plot intermediate results).
-        dec.assign_weights(RHG_code, **weight_options)
-        for ec_ in RHG_code.ec:
-            G_match = dec.build_match_graph(RHG_code, ec_)
-            matching = G_match.min_weight_perfect_matching()
-            G_stabilizer = getattr(RHG_code, ec_ + "_stab_graph")
-
-            # An integer label for each nodes in the stabilizer and matching graphs.
-            # This is useful to identify the nodes in the plots.
-            node_labels = {node: index for index, node in enumerate(G_stabilizer.graph)}
-
-            # The draw_dec_graph function requires the networkx backend. Most backends implement
-            # the to_nx() method to perform the conversion if needed.
-            G_stabilizer.draw(title=ec_.capitalize() + " stabilizer graph", node_labels=node_labels)
-            _, ax = viz.syndrome_plot(RHG_code, ec_, drawing_opts=dw, index_dict=node_labels)
-            viz.draw_matching_on_syndrome_plot(ax, matching, G_match)
-            if len(G_match.graph):
-                G_match.draw(title=ec_.capitalize() + " matching graph", node_labels=node_labels)
-            else:
-                print("\nMatching graph empty!\n")
-
-            if show:
-                plt.show()
-            else:
-                plt.close()
-
-    # Automatic decoding
-=======
     # Decode and plot
->>>>>>> e07ed84a
     c = dec.correct(
         code=RHG_code,
         decoder=decoder,
