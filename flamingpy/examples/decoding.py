<<<<<<< HEAD
# Copyright 2022 Xanadu Quantum Technologies Inc.

# Licensed under the Apache License, Version 2.0 (the "License");
# you may not use this file except in compliance with the License.
# You may obtain a copy of the License at

#     http://www.apache.org/licenses/LICENSE-2.0

# Unless required by applicable law or agreed to in writing, software
# distributed under the License is distributed on an "AS IS" BASIS,
# WITHOUT WARRANTIES OR CONDITIONS OF ANY KIND, either express or implied.
# See the License for the specific language governing permissions and
# limitations under the License.
"""Example of instantiating, applying noise, decoding, recovering, and
visualizing this procedure for the measurement-based surface code."""
import matplotlib.pyplot as plt

from flamingpy.codes import SurfaceCode
from flamingpy.decoders import decoder as dec
from flamingpy.noise import CVLayer, IidNoise


def decode_surface_code(distance, boundaries, ec, noise, decoder="MWPM", draw=True, show=False):
    """Example of instantiating, applying noise, decoding, recovering, and
    visualizing this procedure for the measurement-based surface code."""

    # Code and code lattice (cluster state)
    RHG_code = SurfaceCode(
        distance=distance,
        ec=ec,
        boundaries=boundaries,
    )

    # Noise model: set to "dv" for iid Z errors; "cv" for Gaussian Random Noise
    # over a GKP/sqeezed state architecture
    if noise == "cv":
        # CV (inner) code / state preparation
        p_swap = 0.05  # probability of having squeezed states (the rest are GKPs)
        CVRHG = CVLayer(RHG_code, p_swap=p_swap)
        # Noise model
        delta = 0.1  # GKP squeezing parameter
        cv_noise = {"noise": "grn", "delta": delta, "sampling_order": "initial"}
        # Apply noise, measure syndrome, translate to bit values
        CVRHG.apply_noise(cv_noise)
        CVRHG.measure_hom("p", RHG_code.all_syndrome_inds)
        dec.CV_decoder(RHG_code, translator=dec.GKP_binner)
        # Decoding options
        if decoder == "MWPM":
            weight_options = {
                "method": "blueprint",
                "integer": True,
                "multiplier": 100,
                "delta": delta,
            }
        else:
            weight_options = None
        decoder = {"inner": "basic", "outer": decoder}

    if noise == "dv":
        # i.i.d Pauli Z errors with probability p_Z
        p_Z = 0.02
        IidNoise(RHG_code, p_Z).apply_noise()
        weight_options = {"method": "uniform"}
        decoder = {"outer": decoder}

    # Drawing options
    node_colors = ("state", {"GKP": "gold", "p": "blue"}) if noise == "cv" else True
    dw = {
        "show_nodes": True,
        "color_nodes": node_colors,
        "show_recovery": True,
        "label_stabilizers": False,
        "label_boundary": False,
        "label_edges": False,
        "label": None,
        "legend": True,
        "show_title": True,
        "show_axes": True,
    }

    # Decode and plot
    c = dec.correct(
        code=RHG_code,
        decoder=decoder,
        weight_options=weight_options,
        sanity_check=True,
        draw=draw,
        drawing_opts=dw,
    )
    print(f"Success: {c}")

    if show:
        plt.show()
    else:
        plt.close()

    return c


if __name__ == "__main__":

    params = {
        # QEC code parameters
        "distance": 3,
        # Boundaries ("open" or "periodic")
        "boundaries": "open",
        # Error complex ("primal" or "dual")
        "ec": "primal",
        # Noise model: set to "dv" for iid Z errors; "cv" for Gaussian Random Noise
        # over a GKP/sqeezed state architecture
        "noise": "cv",
        # Decoder: set to "MWPM" for minimum-weight perfect matching, or
        # "UF" for Union-Find
        "decoder": "MWPM",
    }

    c = decode_surface_code(**params, show=True)
=======
# Copyright 2022 Xanadu Quantum Technologies Inc.

# Licensed under the Apache License, Version 2.0 (the "License");
# you may not use this file except in compliance with the License.
# You may obtain a copy of the License at

#     http://www.apache.org/licenses/LICENSE-2.0

# Unless required by applicable law or agreed to in writing, software
# distributed under the License is distributed on an "AS IS" BASIS,
# WITHOUT WARRANTIES OR CONDITIONS OF ANY KIND, either express or implied.
# See the License for the specific language governing permissions and
# limitations under the License.
"""Example of instantiating, applying noise, decoding, recovering, and
visualizing this procedure for the measurement-based surface code."""

# pylint: disable=too-many-arguments,too-many-locals

import matplotlib.pyplot as plt

from flamingpy.codes import SurfaceCode
from flamingpy.cv.ops import CVLayer
from flamingpy.decoders import decoder as dec
from flamingpy.noise import IidNoise


def decode_surface_code(distance, boundaries, ec, noise, decoder="MWPM", draw=True, show=False):
    """Example of instantiating, applying noise, decoding, recovering, and
    visualizing this procedure for the measurement-based surface code."""

    # Code and code lattice (cluster state)
    RHG_code = SurfaceCode(
        distance=distance,
        ec=ec,
        boundaries=boundaries,
    )

    # Noise model: set to "dv" for iid Z errors; "cv" for Gaussian Random Noise
    # over a GKP/sqeezed state architecture
    if noise == "cv":
        # CV (inner) code / state preparation
        p_swap = 0.05  # probability of having squeezed states (the rest are GKPs)
        CVRHG = CVLayer(RHG_code, p_swap=p_swap)
        # Noise model
        delta = 0.1  # GKP squeezing parameter
        cv_noise = {"noise": "grn", "delta": delta, "sampling_order": "initial"}
        # Apply noise, measure syndrome, translate to bit values
        CVRHG.apply_noise(cv_noise)
        CVRHG.measure_hom("p", RHG_code.all_syndrome_inds)
        dec.CV_decoder(RHG_code, translator=dec.GKP_binner)
        # Decoding options
        if decoder == "MWPM":
            weight_options = {
                "method": "blueprint",
                "integer": True,
                "multiplier": 100,
                "delta": delta,
            }
        else:
            weight_options = None
        decoder = {"inner": "basic", "outer": decoder}

    if noise == "dv":
        # i.i.d Pauli Z errors with probability p_Z
        p_Z = 0.02
        IidNoise(RHG_code, p_Z).apply_noise()
        weight_options = {"method": "uniform"}
        decoder = {"outer": decoder}

    # Drawing options
    node_colors = ("state", {"GKP": "gold", "p": "blue"}) if noise == "cv" else True
    dw = {
        "show_nodes": True,
        "color_nodes": node_colors,
        "show_recovery": True,
        "label_stabilizers": False,
        "label_boundary": False,
        "label_edges": False,
        "label": None,
        "legend": True,
        "show_title": True,
        "show_axes": True,
    }

    # Decode and plot
    c = dec.correct(
        code=RHG_code,
        decoder=decoder,
        weight_options=weight_options,
        sanity_check=True,
        draw=draw,
        drawing_opts=dw,
    )
    print(f"Success: {c}")

    if show:
        plt.show()
    else:
        plt.close()

    return c


if __name__ == "__main__":

    params = {
        # QEC code parameters
        "distance": 3,
        # Boundaries ("open" or "periodic")
        "boundaries": "open",
        # Error complex ("primal" or "dual")
        "ec": "primal",
        # Noise model: set to "dv" for iid Z errors; "cv" for Gaussian Random Noise
        # over a GKP/sqeezed state architecture
        "noise": "cv",
        # Decoder: set to "MWPM" for minimum-weight perfect matching, or
        # "UF" for Union-Find
        "decoder": "MWPM",
    }

    c = decode_surface_code(**params, show=True)
>>>>>>> d8922c8c
<|MERGE_RESOLUTION|>--- conflicted
+++ resolved
@@ -1,241 +1,120 @@
-<<<<<<< HEAD
-# Copyright 2022 Xanadu Quantum Technologies Inc.
-
-# Licensed under the Apache License, Version 2.0 (the "License");
-# you may not use this file except in compliance with the License.
-# You may obtain a copy of the License at
-
-#     http://www.apache.org/licenses/LICENSE-2.0
-
-# Unless required by applicable law or agreed to in writing, software
-# distributed under the License is distributed on an "AS IS" BASIS,
-# WITHOUT WARRANTIES OR CONDITIONS OF ANY KIND, either express or implied.
-# See the License for the specific language governing permissions and
-# limitations under the License.
-"""Example of instantiating, applying noise, decoding, recovering, and
-visualizing this procedure for the measurement-based surface code."""
-import matplotlib.pyplot as plt
-
-from flamingpy.codes import SurfaceCode
-from flamingpy.decoders import decoder as dec
-from flamingpy.noise import CVLayer, IidNoise
-
-
-def decode_surface_code(distance, boundaries, ec, noise, decoder="MWPM", draw=True, show=False):
-    """Example of instantiating, applying noise, decoding, recovering, and
-    visualizing this procedure for the measurement-based surface code."""
-
-    # Code and code lattice (cluster state)
-    RHG_code = SurfaceCode(
-        distance=distance,
-        ec=ec,
-        boundaries=boundaries,
-    )
-
-    # Noise model: set to "dv" for iid Z errors; "cv" for Gaussian Random Noise
-    # over a GKP/sqeezed state architecture
-    if noise == "cv":
-        # CV (inner) code / state preparation
-        p_swap = 0.05  # probability of having squeezed states (the rest are GKPs)
-        CVRHG = CVLayer(RHG_code, p_swap=p_swap)
-        # Noise model
-        delta = 0.1  # GKP squeezing parameter
-        cv_noise = {"noise": "grn", "delta": delta, "sampling_order": "initial"}
-        # Apply noise, measure syndrome, translate to bit values
-        CVRHG.apply_noise(cv_noise)
-        CVRHG.measure_hom("p", RHG_code.all_syndrome_inds)
-        dec.CV_decoder(RHG_code, translator=dec.GKP_binner)
-        # Decoding options
-        if decoder == "MWPM":
-            weight_options = {
-                "method": "blueprint",
-                "integer": True,
-                "multiplier": 100,
-                "delta": delta,
-            }
-        else:
-            weight_options = None
-        decoder = {"inner": "basic", "outer": decoder}
-
-    if noise == "dv":
-        # i.i.d Pauli Z errors with probability p_Z
-        p_Z = 0.02
-        IidNoise(RHG_code, p_Z).apply_noise()
-        weight_options = {"method": "uniform"}
-        decoder = {"outer": decoder}
-
-    # Drawing options
-    node_colors = ("state", {"GKP": "gold", "p": "blue"}) if noise == "cv" else True
-    dw = {
-        "show_nodes": True,
-        "color_nodes": node_colors,
-        "show_recovery": True,
-        "label_stabilizers": False,
-        "label_boundary": False,
-        "label_edges": False,
-        "label": None,
-        "legend": True,
-        "show_title": True,
-        "show_axes": True,
-    }
-
-    # Decode and plot
-    c = dec.correct(
-        code=RHG_code,
-        decoder=decoder,
-        weight_options=weight_options,
-        sanity_check=True,
-        draw=draw,
-        drawing_opts=dw,
-    )
-    print(f"Success: {c}")
-
-    if show:
-        plt.show()
-    else:
-        plt.close()
-
-    return c
-
-
-if __name__ == "__main__":
-
-    params = {
-        # QEC code parameters
-        "distance": 3,
-        # Boundaries ("open" or "periodic")
-        "boundaries": "open",
-        # Error complex ("primal" or "dual")
-        "ec": "primal",
-        # Noise model: set to "dv" for iid Z errors; "cv" for Gaussian Random Noise
-        # over a GKP/sqeezed state architecture
-        "noise": "cv",
-        # Decoder: set to "MWPM" for minimum-weight perfect matching, or
-        # "UF" for Union-Find
-        "decoder": "MWPM",
-    }
-
-    c = decode_surface_code(**params, show=True)
-=======
-# Copyright 2022 Xanadu Quantum Technologies Inc.
-
-# Licensed under the Apache License, Version 2.0 (the "License");
-# you may not use this file except in compliance with the License.
-# You may obtain a copy of the License at
-
-#     http://www.apache.org/licenses/LICENSE-2.0
-
-# Unless required by applicable law or agreed to in writing, software
-# distributed under the License is distributed on an "AS IS" BASIS,
-# WITHOUT WARRANTIES OR CONDITIONS OF ANY KIND, either express or implied.
-# See the License for the specific language governing permissions and
-# limitations under the License.
-"""Example of instantiating, applying noise, decoding, recovering, and
-visualizing this procedure for the measurement-based surface code."""
-
-# pylint: disable=too-many-arguments,too-many-locals
-
-import matplotlib.pyplot as plt
-
-from flamingpy.codes import SurfaceCode
-from flamingpy.cv.ops import CVLayer
-from flamingpy.decoders import decoder as dec
-from flamingpy.noise import IidNoise
-
-
-def decode_surface_code(distance, boundaries, ec, noise, decoder="MWPM", draw=True, show=False):
-    """Example of instantiating, applying noise, decoding, recovering, and
-    visualizing this procedure for the measurement-based surface code."""
-
-    # Code and code lattice (cluster state)
-    RHG_code = SurfaceCode(
-        distance=distance,
-        ec=ec,
-        boundaries=boundaries,
-    )
-
-    # Noise model: set to "dv" for iid Z errors; "cv" for Gaussian Random Noise
-    # over a GKP/sqeezed state architecture
-    if noise == "cv":
-        # CV (inner) code / state preparation
-        p_swap = 0.05  # probability of having squeezed states (the rest are GKPs)
-        CVRHG = CVLayer(RHG_code, p_swap=p_swap)
-        # Noise model
-        delta = 0.1  # GKP squeezing parameter
-        cv_noise = {"noise": "grn", "delta": delta, "sampling_order": "initial"}
-        # Apply noise, measure syndrome, translate to bit values
-        CVRHG.apply_noise(cv_noise)
-        CVRHG.measure_hom("p", RHG_code.all_syndrome_inds)
-        dec.CV_decoder(RHG_code, translator=dec.GKP_binner)
-        # Decoding options
-        if decoder == "MWPM":
-            weight_options = {
-                "method": "blueprint",
-                "integer": True,
-                "multiplier": 100,
-                "delta": delta,
-            }
-        else:
-            weight_options = None
-        decoder = {"inner": "basic", "outer": decoder}
-
-    if noise == "dv":
-        # i.i.d Pauli Z errors with probability p_Z
-        p_Z = 0.02
-        IidNoise(RHG_code, p_Z).apply_noise()
-        weight_options = {"method": "uniform"}
-        decoder = {"outer": decoder}
-
-    # Drawing options
-    node_colors = ("state", {"GKP": "gold", "p": "blue"}) if noise == "cv" else True
-    dw = {
-        "show_nodes": True,
-        "color_nodes": node_colors,
-        "show_recovery": True,
-        "label_stabilizers": False,
-        "label_boundary": False,
-        "label_edges": False,
-        "label": None,
-        "legend": True,
-        "show_title": True,
-        "show_axes": True,
-    }
-
-    # Decode and plot
-    c = dec.correct(
-        code=RHG_code,
-        decoder=decoder,
-        weight_options=weight_options,
-        sanity_check=True,
-        draw=draw,
-        drawing_opts=dw,
-    )
-    print(f"Success: {c}")
-
-    if show:
-        plt.show()
-    else:
-        plt.close()
-
-    return c
-
-
-if __name__ == "__main__":
-
-    params = {
-        # QEC code parameters
-        "distance": 3,
-        # Boundaries ("open" or "periodic")
-        "boundaries": "open",
-        # Error complex ("primal" or "dual")
-        "ec": "primal",
-        # Noise model: set to "dv" for iid Z errors; "cv" for Gaussian Random Noise
-        # over a GKP/sqeezed state architecture
-        "noise": "cv",
-        # Decoder: set to "MWPM" for minimum-weight perfect matching, or
-        # "UF" for Union-Find
-        "decoder": "MWPM",
-    }
-
-    c = decode_surface_code(**params, show=True)
->>>>>>> d8922c8c
+# Copyright 2022 Xanadu Quantum Technologies Inc.
+
+# Licensed under the Apache License, Version 2.0 (the "License");
+# you may not use this file except in compliance with the License.
+# You may obtain a copy of the License at
+
+#     http://www.apache.org/licenses/LICENSE-2.0
+
+# Unless required by applicable law or agreed to in writing, software
+# distributed under the License is distributed on an "AS IS" BASIS,
+# WITHOUT WARRANTIES OR CONDITIONS OF ANY KIND, either express or implied.
+# See the License for the specific language governing permissions and
+# limitations under the License.
+"""Example of instantiating, applying noise, decoding, recovering, and
+visualizing this procedure for the measurement-based surface code."""
+
+# pylint: disable=too-many-arguments,too-many-locals
+
+import matplotlib.pyplot as plt
+
+from flamingpy.codes import SurfaceCode
+from flamingpy.decoders import decoder as dec
+from flamingpy.noise import CVLayer, IidNoise
+
+
+def decode_surface_code(distance, boundaries, ec, noise, decoder="MWPM", draw=True, show=False):
+    """Example of instantiating, applying noise, decoding, recovering, and
+    visualizing this procedure for the measurement-based surface code."""
+
+    # Code and code lattice (cluster state)
+    RHG_code = SurfaceCode(
+        distance=distance,
+        ec=ec,
+        boundaries=boundaries,
+    )
+
+    # Noise model: set to "dv" for iid Z errors; "cv" for Gaussian Random Noise
+    # over a GKP/sqeezed state architecture
+    if noise == "cv":
+        # CV (inner) code / state preparation
+        p_swap = 0.05  # probability of having squeezed states (the rest are GKPs)
+        CVRHG = CVLayer(RHG_code, p_swap=p_swap)
+        # Noise model
+        delta = 0.1  # GKP squeezing parameter
+        cv_noise = {"noise": "grn", "delta": delta, "sampling_order": "initial"}
+        # Apply noise, measure syndrome, translate to bit values
+        CVRHG.apply_noise(cv_noise)
+        CVRHG.measure_hom("p", RHG_code.all_syndrome_inds)
+        dec.CV_decoder(RHG_code, translator=dec.GKP_binner)
+        # Decoding options
+        if decoder == "MWPM":
+            weight_options = {
+                "method": "blueprint",
+                "integer": True,
+                "multiplier": 100,
+                "delta": delta,
+            }
+        else:
+            weight_options = None
+        decoder = {"inner": "basic", "outer": decoder}
+
+    if noise == "dv":
+        # i.i.d Pauli Z errors with probability p_Z
+        p_Z = 0.02
+        IidNoise(RHG_code, p_Z).apply_noise()
+        weight_options = {"method": "uniform"}
+        decoder = {"outer": decoder}
+
+    # Drawing options
+    node_colors = ("state", {"GKP": "gold", "p": "blue"}) if noise == "cv" else True
+    dw = {
+        "show_nodes": True,
+        "color_nodes": node_colors,
+        "show_recovery": True,
+        "label_stabilizers": False,
+        "label_boundary": False,
+        "label_edges": False,
+        "label": None,
+        "legend": True,
+        "show_title": True,
+        "show_axes": True,
+    }
+
+    # Decode and plot
+    c = dec.correct(
+        code=RHG_code,
+        decoder=decoder,
+        weight_options=weight_options,
+        sanity_check=True,
+        draw=draw,
+        drawing_opts=dw,
+    )
+    print(f"Success: {c}")
+
+    if show:
+        plt.show()
+    else:
+        plt.close()
+
+    return c
+
+
+if __name__ == "__main__":
+
+    params = {
+        # QEC code parameters
+        "distance": 3,
+        # Boundaries ("open" or "periodic")
+        "boundaries": "open",
+        # Error complex ("primal" or "dual")
+        "ec": "primal",
+        # Noise model: set to "dv" for iid Z errors; "cv" for Gaussian Random Noise
+        # over a GKP/sqeezed state architecture
+        "noise": "cv",
+        # Decoder: set to "MWPM" for minimum-weight perfect matching, or
+        # "UF" for Union-Find
+        "decoder": "MWPM",
+    }
+
+    c = decode_surface_code(**params, show=True)