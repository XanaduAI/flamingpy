--- conflicted
+++ resolved
@@ -22,89 +22,6 @@
 from flamingpy.cv.ops import CVLayer
 from flamingpy.decoders import decoder as dec
 from flamingpy.noise import IidNoise
-<<<<<<< HEAD
-from flamingpy.utils import viz
-
-show = __name__ == "__main__"
-
-# QEC code parameters
-distance = 3
-# Boundaries ("open" or "periodic")
-boundaries = "open"
-# Error complex ("primal", "dual", or "both")
-ec = "primal"
-
-# Code and code lattice (cluster state)
-RHG_code = SurfaceCode(
-    distance=distance,
-    ec=ec,
-    boundaries=boundaries,
-    polarity=alternating_polarity,
-    backend="retworkx",
-)
-RHG_lattice = RHG_code.graph
-
-# Noise model: set to "dv" for iid Z errors; "cv" for Gaussian Random Noise
-# over a GKP/sqeezed state architecture
-noise = "cv"
-
-if noise == "cv":
-    # CV (inner) code / state preparation
-    p_swap = 0.05  # probability of having squeezed states (the rest are GKPs)
-    CVRHG = CVLayer(RHG_lattice, p_swap=p_swap)
-    # Noise model
-    delta = 0.1  # GKP squeezing parameter
-    cv_noise = {"noise": "grn", "delta": delta, "sampling_order": "initial"}
-    # Apply noise, measure syndrome, translate to bit values
-    CVRHG.apply_noise(cv_noise)
-    CVRHG.measure_hom("p", RHG_code.all_syndrome_inds)
-    dec.CV_decoder(RHG_code, translator=dec.GKP_binner)
-    # Decoding options
-    weight_options = {
-        "method": "blueprint",
-        "integer": True,
-        "multiplier": 100,
-        "delta": delta,
-    }
-    decoder = {"inner": "basic", "outer": "MWPM"}
-
-if noise == "dv":
-    # i.i.d Pauli Z errors with probability p_Z
-    p_Z = 0.02
-    IidNoise(RHG_code, p_Z).apply_noise()
-    weight_options = {"method": "unit"}
-    decoder = {"outer": "MWPM"}
-
-# Drawing options
-node_colors = "state" if noise == "cv" else False
-dw = {
-    "show_nodes": True,
-    "color_nodes": node_colors,
-    "label": None,
-    "legend": True,
-    "title": True,
-    "display_axes": True,
-    "label_edges": True,
-    "label_cubes": False,
-    "label_boundary": False,
-}
-
-# Manual decoding (to plot intermediate results).
-dec.assign_weights(RHG_code, **weight_options)
-for ec in RHG_code.ec:
-    G_match = dec.build_match_graph(RHG_code, ec, matching_backend="networkx")
-    matching = G_match.min_weight_perfect_matching()
-    G_stabilizer = getattr(RHG_code, ec + "_stab_graph")
-
-    # An integer label for each nodes in the stabilizer and matching graphs.
-    # This is useful to identify the nodes in the plots.
-    node_labels = {node: index for index, node in enumerate(G_stabilizer.nodes())}
-
-    # The draw_dec_graph function requires the networkx backend. Most backends implement
-    # the to_nx() method to perform the conversion if needed.
-    RHG_code.draw_stabilizer_graph(
-        ec, title=ec.capitalize() + " stabilizer graph", node_labels=node_labels
-=======
 
 
 def decode_surface_code(distance, boundaries, ec, noise, draw=True, show=False):
@@ -117,7 +34,6 @@
         ec=ec,
         boundaries=boundaries,
         polarity=alternating_polarity,
->>>>>>> 1b716ca9
     )
 
     # Noise model: set to "dv" for iid Z errors; "cv" for Gaussian Random Noise
